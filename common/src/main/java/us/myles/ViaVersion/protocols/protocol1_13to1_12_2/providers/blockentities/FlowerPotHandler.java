--- conflicted
+++ resolved
@@ -5,17 +5,12 @@
 import us.myles.ViaVersion.api.data.UserConnection;
 import us.myles.ViaVersion.protocols.protocol1_13to1_12_2.providers.BlockEntityProvider;
 
-import java.util.HashMap;
 import java.util.Map;
+import java.util.concurrent.ConcurrentHashMap;
 
 public class FlowerPotHandler implements BlockEntityProvider.BlockEntityHandler {
-<<<<<<< HEAD
-    private static final Map<Pair<String, Byte>, Integer> flowers = new HashMap<>();
-    private static final Map<Pair<Byte, Byte>, Integer> flowersNumberId = new HashMap<>();
-=======
     // Object -> string (id without namespace) or byte (numeric id)
     private static final Map<Pair<?, Byte>, Integer> flowers = new ConcurrentHashMap<>();
->>>>>>> 66b9bfbb
 
     static {
         register("air", (byte) 0, (byte) 0, 5265);
@@ -66,13 +61,7 @@
         if (data instanceof Number) {
             data = ((Number) data).byteValue();
         } else {
-<<<<<<< HEAD
-            if (!Via.getConfig().isSuppressConversionWarnings() || Via.getManager().isDebug()) {
-                Via.getPlatform().getLogger().warning("Could not find flowerpot content " + item + " for " + tag);
-            }
-=======
             data = (byte) 0;
->>>>>>> 66b9bfbb
         }
 
         Integer flower = flowers.get(new Pair<>(item, (byte) data));
