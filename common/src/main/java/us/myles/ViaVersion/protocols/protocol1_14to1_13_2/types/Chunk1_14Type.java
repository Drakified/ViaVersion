--- conflicted
+++ resolved
@@ -44,15 +44,10 @@
 		// Read sections
 		for (int i = 0; i < 16; i++) {
 			if (!usedSections.get(i)) continue; // Section not set
-<<<<<<< HEAD
-			ChunkSection1_13 section = new ChunkSection1_13();
+			short nonAirBlocksCount = input.readShort();
+			ChunkSection section = Types1_13.CHUNK_SECTION.read(input);
+			section.setNonAirBlocksCount(nonAirBlocksCount);
 			sections[i] = section;
-			section.setNonAirBlocksCount(input.readShort());
-			section.readBlocks(input);
-=======
-			input.readShort(); // Number of non-air blocks
-			sections[i] = Types1_13.CHUNK_SECTION.read(input);
->>>>>>> 9cf5a66e
 		}
 
 		byte[] biomeData = groundUp ? new byte[256] : null;
@@ -87,13 +82,8 @@
 		for (int i = 0; i < 16; i++) {
 			ChunkSection section = chunk.getSections()[i];
 			if (section == null) continue; // Section not set
-<<<<<<< HEAD
-			buf.writeShort(section.getNonAirBlocksCount());  //TODO find out what this short does (number of air blocks, important?)
-			section.writeBlocks1_13(buf);
-=======
-			buf.writeShort(4096);  //TODO find out what this short does (number of air blocks, important?)
+			buf.writeShort(section.getNonAirBlocksCount());
 			Types1_13.CHUNK_SECTION.write(buf, section);
->>>>>>> 9cf5a66e
 		}
 		buf.readerIndex(0);
 		Type.VAR_INT.write(output, buf.readableBytes() + (chunk.isBiomeData() ? 256 * 4 : 0));
