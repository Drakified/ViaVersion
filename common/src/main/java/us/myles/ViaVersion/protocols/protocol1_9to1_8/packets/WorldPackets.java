package us.myles.ViaVersion.protocols.protocol1_9to1_8.packets;

import com.github.steveice10.opennbt.tag.builtin.CompoundTag;
import com.github.steveice10.opennbt.tag.builtin.StringTag;
import com.google.common.base.Optional;
import io.netty.buffer.ByteBuf;
import us.myles.ViaVersion.api.PacketWrapper;
import us.myles.ViaVersion.api.Via;
import us.myles.ViaVersion.api.minecraft.Position;
import us.myles.ViaVersion.api.minecraft.chunks.Chunk1_8;
import us.myles.ViaVersion.api.minecraft.item.Item;
import us.myles.ViaVersion.api.protocol.Protocol;
import us.myles.ViaVersion.api.remapper.PacketHandler;
import us.myles.ViaVersion.api.remapper.PacketRemapper;
import us.myles.ViaVersion.api.remapper.ValueCreator;
import us.myles.ViaVersion.api.type.Type;
import us.myles.ViaVersion.packets.State;
import us.myles.ViaVersion.protocols.protocol1_9to1_8.ItemRewriter;
import us.myles.ViaVersion.protocols.protocol1_9to1_8.Protocol1_9TO1_8;
<<<<<<< HEAD
=======
import us.myles.ViaVersion.api.minecraft.chunks.Chunk1_8;
>>>>>>> 73dccbaf
import us.myles.ViaVersion.protocols.protocol1_9to1_8.providers.BulkChunkTranslatorProvider;
import us.myles.ViaVersion.protocols.protocol1_9to1_8.providers.CommandBlockProvider;
import us.myles.ViaVersion.protocols.protocol1_9to1_8.sounds.Effect;
import us.myles.ViaVersion.protocols.protocol1_9to1_8.sounds.SoundEffect;
import us.myles.ViaVersion.protocols.protocol1_9to1_8.storage.ClientChunks;
import us.myles.ViaVersion.protocols.protocol1_9to1_8.storage.EntityTracker;
import us.myles.ViaVersion.protocols.protocol1_9to1_8.storage.PlaceBlockTracker;
import us.myles.ViaVersion.protocols.protocol1_9to1_8.types.Chunk1_9to1_8Type;

import java.io.IOException;
import java.util.List;

public class WorldPackets {
    public static void register(Protocol protocol) {
        // Sign Update Packet
        protocol.registerOutgoing(State.PLAY, 0x33, 0x46, new PacketRemapper() {
            @Override
            public void registerMap() {
                map(Type.POSITION); // 0 - Sign Position
                map(Type.STRING, Protocol1_9TO1_8.FIX_JSON); // 1 - Sign Line (json)
                map(Type.STRING, Protocol1_9TO1_8.FIX_JSON); // 2 - Sign Line (json)
                map(Type.STRING, Protocol1_9TO1_8.FIX_JSON); // 3 - Sign Line (json)
                map(Type.STRING, Protocol1_9TO1_8.FIX_JSON); // 4 - Sign Line (json)
            }
        });

        // Play Effect Packet
        protocol.registerOutgoing(State.PLAY, 0x28, 0x21, new PacketRemapper() {
            @Override
            public void registerMap() {
                map(Type.INT); // 0 - Effect ID
                map(Type.POSITION); // 1 - Position
                map(Type.INT); // 2 - Data
                map(Type.BOOLEAN); // 3 - Disable relative volume

                handler(new PacketHandler() {
                    @Override
                    public void handle(PacketWrapper wrapper) throws Exception {
                        int id = wrapper.get(Type.INT, 0);

                        id = Effect.getNewId(id);
                        wrapper.set(Type.INT, 0, id);
                    }
                });
                // Rewrite potion effect as it changed to use a dynamic registry
                handler(new PacketHandler() {
                    @Override
                    public void handle(PacketWrapper wrapper) throws Exception {
                        int id = wrapper.get(Type.INT, 0);
                        if (id == 2002) {
                            int data = wrapper.get(Type.INT, 1);
                            int newData = ItemRewriter.getNewEffectID(data);
                            wrapper.set(Type.INT, 1, newData);
                        }
                    }
                });
            }
        });

        // Play Named Sound Effect Packet
        protocol.registerOutgoing(State.PLAY, 0x29, 0x19, new PacketRemapper() {
            @Override
            public void registerMap() {
                map(Type.STRING); // 0 - Sound Name
                // 1 - Sound Category ID
                // Everything else get's written through

                handler(new PacketHandler() {
                    @Override
                    public void handle(PacketWrapper wrapper) throws Exception {
                        String name = wrapper.get(Type.STRING, 0);

                        SoundEffect effect = SoundEffect.getByName(name);
                        int catid = 0;
                        String newname = name;
                        if (effect != null) {
                            catid = effect.getCategory().getId();
                            newname = effect.getNewName();
                        }
                        wrapper.set(Type.STRING, 0, newname);
                        wrapper.write(Type.VAR_INT, catid); // Write Category ID
                        if (effect != null && effect.isBreaksound()) {
                            EntityTracker tracker = wrapper.user().get(EntityTracker.class);
                            int x = wrapper.passthrough(Type.INT); //Position X
                            int y = wrapper.passthrough(Type.INT); //Position Y
                            int z = wrapper.passthrough(Type.INT); //Position Z
                            if (tracker.interactedBlockRecently((int) Math.floor(x / 8.0), (int) Math.floor(y / 8.0), (int) Math.floor(z / 8.0))) {
                                wrapper.cancel();
                                return;
                            }
                        }
                    }
                });
            }
        });

        // Chunk Packet
        protocol.registerOutgoing(State.PLAY, 0x21, 0x20, new PacketRemapper() {
            @Override
            public void registerMap() {
                handler(new PacketHandler() {
                    @Override
                    public void handle(PacketWrapper wrapper) throws Exception {
                        ClientChunks clientChunks = wrapper.user().get(ClientChunks.class);
<<<<<<< HEAD
                        Chunk1_8 chunk = (Chunk1_8) wrapper.passthrough(new Chunk1_9to1_8Type(clientChunks));
=======
	                    Chunk1_9to1_8Type type = new Chunk1_9to1_8Type(clientChunks);
	                    Chunk1_8 chunk = (Chunk1_8) wrapper.read(type);
>>>>>>> 73dccbaf
                        if (chunk.isUnloadPacket()) {
                            wrapper.setId(0x1D);

                            wrapper.write(Type.INT, chunk.getX());
                            wrapper.write(Type.INT, chunk.getZ());
                            // Remove commandBlocks on chunk unload
                            CommandBlockProvider provider = Via.getManager().getProviders().get(CommandBlockProvider.class);
                            provider.unloadChunk(wrapper.user(), chunk.getX(), chunk.getZ());
                        } else {
                            wrapper.write(type, chunk);
                            // eat any other data (Usually happens with unload packets)
                        }
                        wrapper.read(Type.REMAINING_BYTES);
                    }
                });
            }
        });

        // Bulk Chunk Packet
        protocol.registerOutgoing(State.PLAY, 0x26, -1, new PacketRemapper() {
            @Override
            public void registerMap() {
                handler(new PacketHandler() {
                    @Override
                    public void handle(PacketWrapper wrapper) throws Exception {
                        wrapper.cancel(); // Cancel the packet from being sent
                        BulkChunkTranslatorProvider provider = Via.getManager().getProviders().get(BulkChunkTranslatorProvider.class);

                        // Don't read the packet
                        if (!provider.isPacketLevel())
                            return;

                        List<Object> list = provider.transformMapChunkBulk(wrapper, wrapper.user().get(ClientChunks.class));
                        for (Object obj : list) {
                            if (!(obj instanceof PacketWrapper))
                                throw new IOException("transformMapChunkBulk returned the wrong object type");

                            PacketWrapper output = (PacketWrapper) obj;
                            ByteBuf buffer = wrapper.user().getChannel().alloc().buffer();
                            output.setId(-1); // -1 for no writing of id
                            output.writeToBuffer(buffer);
                            PacketWrapper chunkPacket = new PacketWrapper(0x21, buffer, wrapper.user());
                            chunkPacket.send(Protocol1_9TO1_8.class, false, true);
                            buffer.release();
                        }
                    }
                });
            }
        });

        // Update Block Entity Packet
        protocol.registerOutgoing(State.PLAY, 0x35, 0x09, new PacketRemapper() {
            @Override
            public void registerMap() {
                map(Type.POSITION); // 0 - Block Position
                map(Type.UNSIGNED_BYTE); // 1 - Action
                map(Type.NBT); // 2 - NBT (Might not be present)
                handler(new PacketHandler() {
                    @Override
                    public void handle(PacketWrapper wrapper) throws Exception {
                        int action = wrapper.get(Type.UNSIGNED_BYTE, 0);
                        if (action == 1) { // Update Spawner
                            CompoundTag tag = wrapper.get(Type.NBT, 0);
                            if (tag != null) {
                                if (tag.contains("EntityId")) {
                                    String entity = (String) tag.get("EntityId").getValue();
                                    CompoundTag spawn = new CompoundTag("SpawnData");
                                    spawn.put(new StringTag("id", entity));
                                    tag.put(spawn);
                                } else { // EntityID does not exist
                                    CompoundTag spawn = new CompoundTag("SpawnData");
                                    spawn.put(new StringTag("id", "AreaEffectCloud")); //Make spawners show up as empty when no EntityId is given.
                                    tag.put(spawn);
                                }
                            }
                        }
                        if (action == 2) { // Update Command Block
                            CommandBlockProvider provider = Via.getManager().getProviders().get(CommandBlockProvider.class);
                            provider.addOrUpdateBlock(wrapper.user(), wrapper.get(Type.POSITION, 0), wrapper.get(Type.NBT, 0));

                            // To prevent window issues don't send updates
                            wrapper.cancel();
                        }
                    }
                });
            }
        });

        // Server Difficulty Packet
        protocol.registerOutgoing(State.PLAY, 0x41, 0x0D, new PacketRemapper() {
            @Override
            public void registerMap() {
                handler(new PacketHandler() {
                    @Override
                    public void handle(PacketWrapper wrapper) throws Exception {
                        if (Via.getConfig().isAutoTeam()) {
                            EntityTracker entityTracker = wrapper.user().get(EntityTracker.class);
                            entityTracker.setAutoTeam(true);
                            entityTracker.sendTeamPacket(true, true);
                        }
                    }
                });
            }
        });

        // Block Change Packet
        protocol.registerOutgoing(State.PLAY, 0x23, 0x0B, new PacketRemapper() {
            @Override
            public void registerMap() {
                map(Type.POSITION);
                map(Type.VAR_INT);
            }
        });
        /* Packets which do not have any field remapping or handlers */

        protocol.registerOutgoing(State.PLAY, 0x25, 0x08); // Block Break Animation Packet
        protocol.registerOutgoing(State.PLAY, 0x24, 0x0A); // Block Action Packet
        protocol.registerOutgoing(State.PLAY, 0x22, 0x10); // Multi Block Change Packet
        protocol.registerOutgoing(State.PLAY, 0x27, 0x1C); // Explosion Packet
        protocol.registerOutgoing(State.PLAY, 0x2A, 0x22); // Particle Packet
        protocol.registerOutgoing(State.PLAY, 0x03, 0x44); // Update Time Packet
        protocol.registerOutgoing(State.PLAY, 0x44, 0x35); // World Border Packet

        /* Incoming Packets */

        // Sign Update Request Packet
        protocol.registerIncoming(State.PLAY, 0x12, 0x19, new PacketRemapper() {
            @Override
            public void registerMap() {
                map(Type.POSITION); // 0 - Sign Position
                map(Type.STRING, Protocol1_9TO1_8.FIX_JSON); // 1 - Sign Line (json)
                map(Type.STRING, Protocol1_9TO1_8.FIX_JSON); // 2 - Sign Line (json)
                map(Type.STRING, Protocol1_9TO1_8.FIX_JSON); // 3 - Sign Line (json)
                map(Type.STRING, Protocol1_9TO1_8.FIX_JSON); // 4 - Sign Line (json)
            }
        });

        // Player Digging Packet
        protocol.registerIncoming(State.PLAY, 0x07, 0x13, new PacketRemapper() {
            @Override
            public void registerMap() {
                map(Type.VAR_INT, Type.UNSIGNED_BYTE); // 0 - Status
                map(Type.POSITION); // 1 - Position
                map(Type.UNSIGNED_BYTE); // 2 - Face
                handler(new PacketHandler() {
                    @Override
                    public void handle(PacketWrapper wrapper) throws Exception {
                        int status = wrapper.get(Type.UNSIGNED_BYTE, 0);
                        if (status == 6)
                            wrapper.cancel();
                    }
                });
                // Blocking
                handler(new PacketHandler() {
                    @Override
                    public void handle(PacketWrapper wrapper) throws Exception {
                        int status = wrapper.get(Type.UNSIGNED_BYTE, 0);
                        if (status == 5 || status == 4 || status == 3) {
                            EntityTracker entityTracker = wrapper.user().get(EntityTracker.class);
                            if (entityTracker.isBlocking()) {
                                entityTracker.setBlocking(false);
                                entityTracker.setSecondHand(null);
                            }
                        }
                    }
                });
            }
        });

        // Use Item Packet
        protocol.registerIncoming(State.PLAY, -1, 0x1D, new PacketRemapper() {
            @Override
            public void registerMap() {
                handler(new PacketHandler() {
                    @Override
                    public void handle(PacketWrapper wrapper) throws Exception {
                        int hand = wrapper.read(Type.VAR_INT);
                        // Wipe the input buffer
                        wrapper.clearInputBuffer();
                        // First set this packet ID to Block placement
                        wrapper.setId(0x08);
                        wrapper.write(Type.LONG, -1L);
                        wrapper.write(Type.BYTE, (byte) 255);
                        // Write item in hand
                        Item item = Protocol1_9TO1_8.getHandItem(wrapper.user());
                        // Blocking patch
                        if (Via.getConfig().isShieldBlocking()) {
                            EntityTracker tracker = wrapper.user().get(EntityTracker.class);

                            if (item != null && Protocol1_9TO1_8.isSword(item.getIdentifier())) {
                                if (hand == 0) {
                                    if (!tracker.isBlocking()) {
                                        tracker.setBlocking(true);
                                        Item shield = new Item((short) 442, (byte) 1, (short) 0, null);
                                        tracker.setSecondHand(shield);
                                    }
                                    wrapper.cancel();
                                }
                            } else {
                                tracker.setSecondHand(null);
                                tracker.setBlocking(false);
                            }
                        }
                        wrapper.write(Type.ITEM, item);

                        wrapper.write(Type.BYTE, (byte) 0);
                        wrapper.write(Type.BYTE, (byte) 0);
                        wrapper.write(Type.BYTE, (byte) 0);
                    }
                });

            }
        });

        // Block Placement Packet
        protocol.registerIncoming(State.PLAY, 0x08, 0x1C, new PacketRemapper() {
            @Override
            public void registerMap() {
                map(Type.POSITION); // 0 - Position
                map(Type.VAR_INT, Type.BYTE); // 1 - Block Face
                map(Type.VAR_INT, Type.NOTHING); // 2 - Hand
                create(new ValueCreator() {
                    @Override
                    public void write(PacketWrapper wrapper) throws Exception {
                        Item item = Protocol1_9TO1_8.getHandItem(wrapper.user());
                        wrapper.write(Type.ITEM, item); // 3 - Item
                    }
                });
                map(Type.UNSIGNED_BYTE); // 4 - X
                map(Type.UNSIGNED_BYTE); // 5 - Y
                map(Type.UNSIGNED_BYTE); // 6 - Z

                // Cancel if item as 1.9 uses Use_Item packet
                handler(new PacketHandler() {
                    @Override
                    public void handle(PacketWrapper wrapper) throws Exception {
                        Position position = wrapper.get(Type.POSITION, 0);
                        PlaceBlockTracker tracker = wrapper.user().get(PlaceBlockTracker.class);
                        if (tracker.getLastPlacedPosition() != null && tracker.getLastPlacedPosition().equals(position) && !tracker.isExpired(50))
                            wrapper.cancel();
                        tracker.updateTime();
                        tracker.setLastPlacedPosition(position);
                    }
                });

                //Register block place to fix sounds
                handler(new PacketHandler() {
                    @Override
                    public void handle(PacketWrapper wrapper) throws Exception {
                        int face = wrapper.get(Type.BYTE, 0);
                        if (face == 255)
                            return;
                        Position p = wrapper.get(Type.POSITION, 0);
                        long x = p.getX();
                        long y = p.getY();
                        long z = p.getZ();
                        switch (face) {
                            case 0:
                                y--;
                                break;
                            case 1:
                                y++;
                                break;
                            case 2:
                                z--;
                                break;
                            case 3:
                                z++;
                                break;
                            case 4:
                                x--;
                                break;
                            case 5:
                                x++;
                                break;
                        }
                        EntityTracker tracker = wrapper.user().get(EntityTracker.class);
                        tracker.addBlockInteraction(new Position(x, y, z));
                    }
                });

                // Handle CommandBlocks
                handler(new PacketHandler() {
                    @Override
                    public void handle(PacketWrapper wrapper) throws Exception {
                        CommandBlockProvider provider = Via.getManager().getProviders().get(CommandBlockProvider.class);

                        Position pos = wrapper.get(Type.POSITION, 0);
                        Optional<CompoundTag> tag = provider.get(wrapper.user(), pos);
                        // Send the Update Block Entity packet if present
                        if (tag.isPresent()) {
                            PacketWrapper updateBlockEntity = new PacketWrapper(0x09, null, wrapper.user());

                            updateBlockEntity.write(Type.POSITION, pos);
                            updateBlockEntity.write(Type.UNSIGNED_BYTE, (short) 2);
                            updateBlockEntity.write(Type.NBT, tag.get());

                            updateBlockEntity.send(Protocol1_9TO1_8.class);
                        }
                    }
                });

            }
        });
    }
}<|MERGE_RESOLUTION|>--- conflicted
+++ resolved
@@ -17,10 +17,7 @@
 import us.myles.ViaVersion.packets.State;
 import us.myles.ViaVersion.protocols.protocol1_9to1_8.ItemRewriter;
 import us.myles.ViaVersion.protocols.protocol1_9to1_8.Protocol1_9TO1_8;
-<<<<<<< HEAD
-=======
 import us.myles.ViaVersion.api.minecraft.chunks.Chunk1_8;
->>>>>>> 73dccbaf
 import us.myles.ViaVersion.protocols.protocol1_9to1_8.providers.BulkChunkTranslatorProvider;
 import us.myles.ViaVersion.protocols.protocol1_9to1_8.providers.CommandBlockProvider;
 import us.myles.ViaVersion.protocols.protocol1_9to1_8.sounds.Effect;
@@ -125,12 +122,8 @@
                     @Override
                     public void handle(PacketWrapper wrapper) throws Exception {
                         ClientChunks clientChunks = wrapper.user().get(ClientChunks.class);
-<<<<<<< HEAD
-                        Chunk1_8 chunk = (Chunk1_8) wrapper.passthrough(new Chunk1_9to1_8Type(clientChunks));
-=======
 	                    Chunk1_9to1_8Type type = new Chunk1_9to1_8Type(clientChunks);
 	                    Chunk1_8 chunk = (Chunk1_8) wrapper.read(type);
->>>>>>> 73dccbaf
                         if (chunk.isUnloadPacket()) {
                             wrapper.setId(0x1D);
 
