--- conflicted
+++ resolved
@@ -5,12 +5,9 @@
 import com.google.gson.JsonArray;
 import com.google.gson.JsonElement;
 import com.google.gson.JsonObject;
-<<<<<<< HEAD
-=======
 import io.netty.util.collection.IntObjectHashMap;
 import io.netty.util.collection.IntObjectMap;
 import us.myles.ViaVersion.api.Via;
->>>>>>> fc264d0b
 import us.myles.ViaVersion.util.GsonUtil;
 
 import java.io.IOException;
@@ -33,22 +30,9 @@
         JsonObject mapping1_12 = loadData("mapping-1.12.json");
         JsonObject mapping1_13 = loadData("mapping-1.13.json");
 
-<<<<<<< HEAD
-        // TODO: Remove how verbose this is
-        System.out.println("Loading block mapping...");
+        Via.getPlatform().getLogger().info("Loading block mapping...");
         blockMappings = new BlockMappingsShortArray(mapping1_12.getAsJsonObject("blocks"), mapping1_13.getAsJsonObject("blocks"));
-        System.out.println("Loading item mapping...");
-=======
-        Via.getPlatform().getLogger().info("Loading block mapping...");
-        try {
-            Class.forName("io.netty.util.collection.IntObjectMap");
-            blockMappings = new BMNettyCollections();
-        } catch (ClassNotFoundException e) {
-            blockMappings = new BMJDKCollections();
-        }
-        blockMappings.init(mapping1_12, mapping1_13);
         Via.getPlatform().getLogger().info("Loading item mapping...");
->>>>>>> fc264d0b
         mapIdentifiers(oldToNewItems, mapping1_12.getAsJsonObject("items"), mapping1_13.getAsJsonObject("items"));
         Via.getPlatform().getLogger().info("Loading new tags...");
         loadTags(blockTags, mapping1_13.getAsJsonObject("block_tags"));
@@ -56,13 +40,8 @@
         loadTags(fluidTags, mapping1_13.getAsJsonObject("fluid_tags"));
         Via.getPlatform().getLogger().info("Loading enchantments...");
         loadEnchantments(oldEnchantmentsIds, mapping1_12.getAsJsonObject("enchantments"));
-<<<<<<< HEAD
-        System.out.println("Loading sound mapping...");
+        Via.getPlatform().getLogger().info("Loading sound mapping...");
         soundMappings = new SoundMappingShortArray(mapping1_12.getAsJsonArray("sounds"), mapping1_13.getAsJsonArray("sounds"));
-=======
-        Via.getPlatform().getLogger().info("Loading sound mapping...");
-        mapIdentifiers(oldToNewSounds, mapping1_12.getAsJsonArray("sounds"), mapping1_13.getAsJsonArray("sounds"));
->>>>>>> fc264d0b
     }
 
     public static JsonObject loadData(String name) {
@@ -108,7 +87,7 @@
         }
     }
 
-    private static void mapIdentifiers(short[] output, JsonArray oldIdentifiers, JsonArray newIdentifiers) {
+    private static void mapIdentifiers(Map<Integer, Integer> output, JsonArray oldIdentifiers, JsonArray newIdentifiers) {
         for (int i = 0; i < oldIdentifiers.size(); i++) {
             JsonElement v = oldIdentifiers.get(i);
             Integer index = findIndex(newIdentifiers, v.getAsString());
@@ -116,7 +95,7 @@
                 Via.getPlatform().getLogger().warning("No key for " + v + " :( ");
                 continue;
             }
-            output[i] = index.shortValue();
+            output.put(i, index);
         }
     }
 
@@ -140,58 +119,31 @@
         return null;
     }
 
-<<<<<<< HEAD
-    private static void loadTags(Map<String, Integer[]> output, JsonObject newTags) {
-        for (Map.Entry<String, JsonElement> entry : newTags.entrySet()) {
-            JsonArray ids = entry.getValue().getAsJsonArray();
-            Integer[] idsArray = new Integer[ids.size()];
-            for (int i = 0; i < ids.size(); i++) {
-                idsArray[i] = ids.get(i).getAsInt();
-            }
-            output.put(entry.getKey(), idsArray);
-        }
-    }
-
-    public static void loadEnchantments(Map<Short, String> output, JsonObject enchantments) {
-        for (Map.Entry<String, JsonElement> enchantment : enchantments.entrySet()) {
-            output.put(Short.parseShort(enchantment.getKey()), enchantment.getValue().getAsString());
-        }
-    }
-
-    public static JsonObject loadData(String name) {
-        InputStream stream = MappingData.class.getClassLoader().getResourceAsStream("assets/viaversion/data/" + name);
-        InputStreamReader reader = new InputStreamReader(stream);
-        try {
-            JsonObject jsonObject = GsonUtil.getGson().fromJson(reader, JsonObject.class);
-            return jsonObject;
-        } finally {
-            try {
-                reader.close();
-            } catch (IOException ignored) {
-                // Ignored
-            }
-        }
+    public interface BlockMappings {
+        int getNewBlock(int old);
     }
 
     private static void mapIdentifiers(short[] output, JsonObject oldIdentifiers, JsonObject newIdentifiers) {
         for (Map.Entry<String, JsonElement> entry : oldIdentifiers.entrySet()) {
             Map.Entry<String, JsonElement> value = findValue(newIdentifiers, entry.getValue().getAsString());
             if (value == null) {
-                System.out.println("No key for " + entry.getValue() + " :( ");
+                Via.getPlatform().getLogger().warning("No key for " + entry.getValue() + " :( ");
                 continue;
             }
             output[Integer.parseInt(entry.getKey())] = Short.parseShort(value.getKey());
         }
     }
 
-    public interface BlockMappings {
-        int getNewBlock(int old);
-=======
-    public interface BlockMappings {
-        void init(JsonObject mapping1_12, JsonObject mapping1_13);
-
-        Integer getNewBlock(int old);
->>>>>>> fc264d0b
+    private static void mapIdentifiers(short[] output, JsonArray oldIdentifiers, JsonArray newIdentifiers) {
+        for (int i = 0; i < oldIdentifiers.size(); i++) {
+            JsonElement v = oldIdentifiers.get(i);
+            Integer index = findIndex(newIdentifiers, v.getAsString());
+            if (index == null) {
+                Via.getPlatform().getLogger().warning("No key for " + v + " :( ");
+                continue;
+            }
+            output[i] = index.shortValue();
+        }
     }
 
     private static class BlockMappingsShortArray implements BlockMappings {
@@ -220,21 +172,9 @@
             mapIdentifiers(oldToNew, mapping1_12, mapping1_13);
         }
 
-<<<<<<< HEAD
         @Override
         public int getNewSound(int old) {
             return old >= 0 && old < oldToNew.length ? oldToNew[old] : -1;
-=======
-        private static void mapIdentifiers(IntObjectMap<Integer> output, JsonObject oldIdentifiers, JsonObject newIdentifiers) {
-            for (Map.Entry<String, JsonElement> entry : oldIdentifiers.entrySet()) {
-                Map.Entry<String, JsonElement> value = findValue(newIdentifiers, entry.getValue().getAsString());
-                if (value == null) {
-                    Via.getPlatform().getLogger().warning("No key for " + entry.getValue() + " :( ");
-                    continue;
-                }
-                output.put(Integer.parseInt(entry.getKey()), Integer.parseInt(value.getKey()));
-            }
->>>>>>> fc264d0b
         }
     }
 }