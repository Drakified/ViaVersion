--- conflicted
+++ resolved
@@ -99,29 +99,8 @@
             };
 
     // These are arbitrary rewrite values, it just needs an invalid color code character.
-<<<<<<< HEAD
-    protected static EnumMap<ChatColor, String> SCOREBOARD_TEAM_NAME_REWRITE = new EnumMap<ChatColor, String>(ChatColor.class) {{
-        put(ChatColor.BLACK, ChatColor.COLOR_CHAR + "g");
-        put(ChatColor.DARK_BLUE, ChatColor.COLOR_CHAR + "h");
-        put(ChatColor.DARK_GREEN, ChatColor.COLOR_CHAR + "i");
-        put(ChatColor.DARK_AQUA, ChatColor.COLOR_CHAR + "j");
-        put(ChatColor.DARK_RED, ChatColor.COLOR_CHAR + "p");
-        put(ChatColor.DARK_PURPLE, ChatColor.COLOR_CHAR + "q");
-        put(ChatColor.GOLD, ChatColor.COLOR_CHAR + "s");
-        put(ChatColor.GRAY, ChatColor.COLOR_CHAR + "t");
-        put(ChatColor.DARK_GRAY, ChatColor.COLOR_CHAR + "u");
-        put(ChatColor.BLUE, ChatColor.COLOR_CHAR + "v");
-        put(ChatColor.GREEN, ChatColor.COLOR_CHAR + "w");
-        put(ChatColor.AQUA, ChatColor.COLOR_CHAR + "x");
-        put(ChatColor.RED, ChatColor.COLOR_CHAR + "y");
-        put(ChatColor.LIGHT_PURPLE, ChatColor.COLOR_CHAR + "z");
-        put(ChatColor.YELLOW, ChatColor.COLOR_CHAR + "!");
-        put(ChatColor.WHITE, ChatColor.COLOR_CHAR + "?");
-    }};
-=======
     protected static EnumMap<ChatColor, Character> SCOREBOARD_TEAM_NAME_REWRITE = new EnumMap<>(ChatColor.class);
     // @formatter:on
->>>>>>> 73dccbaf
 
     static {
         SCOREBOARD_TEAM_NAME_REWRITE.put(ChatColor.BLACK, 'g');
