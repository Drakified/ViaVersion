--- conflicted
+++ resolved
@@ -22,16 +22,6 @@
         WorldPackets.register(this);
         EntityPackets.register(this);
 
-<<<<<<< HEAD
-        //Edit Book
-        registerIncoming(State.PLAY, 0x0B, 0x0B, new PacketRemapper() {
-            @Override
-            public void registerMap() {
-                map(Type.FLAT_ITEM, Type.FLAT_VAR_INT_ITEM);
-                map(Type.BOOLEAN);
-            }
-        });
-=======
 		//Edit Book
 		registerIncoming(State.PLAY, 0x0B, 0x0B, new PacketRemapper() {
 			@Override
@@ -39,7 +29,6 @@
 				map(Type.FLAT_VAR_INT_ITEM, Type.FLAT_ITEM);
 			}
 		});
->>>>>>> 73dccbaf
 
         // Advancements
         registerOutgoing(State.PLAY, 0x51, 0x51, new PacketRemapper() {
