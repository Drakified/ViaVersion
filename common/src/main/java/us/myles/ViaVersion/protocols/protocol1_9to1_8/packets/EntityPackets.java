package us.myles.ViaVersion.protocols.protocol1_9to1_8.packets;

import com.google.common.collect.ImmutableList;
import us.myles.ViaVersion.api.PacketWrapper;
import us.myles.ViaVersion.api.Pair;
import us.myles.ViaVersion.api.Triple;
import us.myles.ViaVersion.api.Via;
import us.myles.ViaVersion.api.minecraft.item.Item;
import us.myles.ViaVersion.api.minecraft.metadata.Metadata;
import us.myles.ViaVersion.api.protocol.Protocol;
import us.myles.ViaVersion.api.remapper.PacketHandler;
import us.myles.ViaVersion.api.remapper.PacketRemapper;
import us.myles.ViaVersion.api.remapper.ValueTransformer;
import us.myles.ViaVersion.api.type.Type;
import us.myles.ViaVersion.api.type.types.version.Types1_8;
import us.myles.ViaVersion.api.type.types.version.Types1_9;
import us.myles.ViaVersion.packets.State;
import us.myles.ViaVersion.protocols.protocol1_9to1_8.ItemRewriter;
import us.myles.ViaVersion.protocols.protocol1_9to1_8.Protocol1_9To1_8;
import us.myles.ViaVersion.protocols.protocol1_9to1_8.metadata.MetadataRewriter1_9To1_8;
import us.myles.ViaVersion.protocols.protocol1_9to1_8.storage.EntityTracker1_9;

import java.util.*;

public class EntityPackets {
    public static final ValueTransformer<Byte, Short> toNewShort = new ValueTransformer<Byte, Short>(Type.SHORT) {
        @Override
        public Short transform(PacketWrapper wrapper, Byte inputValue) {
            return (short) (inputValue * 128);
        }
    };

    public static void register(final Protocol protocol) {
        // Attach Entity Packet
        protocol.registerOutgoing(State.PLAY, 0x1B, 0x3A, new PacketRemapper() {

            @Override
            public void registerMap() {
                map(Type.INT); // 0 - Entity ID
                map(Type.INT); // 1 - Vehicle

                // Leash boolean is removed in new versions
                map(Type.BOOLEAN, new ValueTransformer<Boolean, Void>(Type.NOTHING) {
                    @Override
                    public Void transform(PacketWrapper wrapper, Boolean inputValue) throws Exception {
                        EntityTracker1_9 tracker = wrapper.user().get(EntityTracker1_9.class);
                        if (!inputValue) {
                            int passenger = wrapper.get(Type.INT, 0);
                            int vehicle = wrapper.get(Type.INT, 1);

                            wrapper.cancel(); // Don't send current packet

                            PacketWrapper passengerPacket = wrapper.create(0x40); // Passenger Packet ID
                            if (vehicle == -1) {
                                if (!tracker.getVehicleMap().containsKey(passenger))
                                    return null; // Cancel
                                passengerPacket.write(Type.VAR_INT, tracker.getVehicleMap().remove(passenger));
                                passengerPacket.write(Type.VAR_INT_ARRAY, new Integer[]{});
                            } else {
                                passengerPacket.write(Type.VAR_INT, vehicle);
                                passengerPacket.write(Type.VAR_INT_ARRAY, new Integer[]{passenger});
                                tracker.getVehicleMap().put(passenger, vehicle);
                            }
                            passengerPacket.send(Protocol1_9To1_8.class); // Send the packet
                        }
                        return null;
                    }
                });
            }
        });
        // Entity Teleport Packet
        protocol.registerOutgoing(State.PLAY, 0x18, 0x4A, new PacketRemapper() {

            @Override
            public void registerMap() {
                map(Type.VAR_INT); // 0 - Entity ID
                map(Type.INT, SpawnPackets.toNewDouble); // 1 - X - Needs to be divide by 32
                map(Type.INT, SpawnPackets.toNewDouble); // 2 - Y - Needs to be divide by 32
                map(Type.INT, SpawnPackets.toNewDouble); // 3 - Z - Needs to be divide by 32

                map(Type.BYTE); // 4 - Pitch
                map(Type.BYTE); // 5 - Yaw

                map(Type.BOOLEAN); // 6 - On Ground

                handler(new PacketHandler() {
                    @Override
                    public void handle(PacketWrapper wrapper) throws Exception {
                        int entityID = wrapper.get(Type.VAR_INT, 0);
                        if (Via.getConfig().isHologramPatch()) {
                            EntityTracker1_9 tracker = wrapper.user().get(EntityTracker1_9.class);
                            if (tracker.getKnownHolograms().contains(entityID)) {
                                Double newValue = wrapper.get(Type.DOUBLE, 1);
                                newValue += (Via.getConfig().getHologramYOffset());
                                wrapper.set(Type.DOUBLE, 1, newValue);
                            }
                        }
                    }
                });


            }
        });
        // Entity Look Move Packet
        protocol.registerOutgoing(State.PLAY, 0x17, 0x26, new PacketRemapper() {

            @Override
            public void registerMap() {
                map(Type.VAR_INT); // 0 - Entity ID
                map(Type.BYTE, toNewShort); // 1 - X
                map(Type.BYTE, toNewShort); // 2 - Y
                map(Type.BYTE, toNewShort); // 3 - Z

                map(Type.BYTE); // 4 - Yaw
                map(Type.BYTE); // 5 - Pitch

                map(Type.BOOLEAN); // 6 - On Ground
            }
        });
        // Entity Relative Move Packet
        protocol.registerOutgoing(State.PLAY, 0x15, 0x25, new PacketRemapper() {

            @Override
            public void registerMap() {
                map(Type.VAR_INT); // 0 - Entity ID
                map(Type.BYTE, toNewShort); // 1 - X
                map(Type.BYTE, toNewShort); // 2 - Y
                map(Type.BYTE, toNewShort); // 3 - Z

                map(Type.BOOLEAN); // 4 - On Ground
            }
        });
        // Entity Equipment Packet
        protocol.registerOutgoing(State.PLAY, 0x04, 0x3C, new PacketRemapper() {

            @Override
            public void registerMap() {
                map(Type.VAR_INT); // 0 - Entity ID
                // 1 - Slot ID
                map(Type.SHORT, new ValueTransformer<Short, Integer>(Type.VAR_INT) {
                    @Override
                    public Integer transform(PacketWrapper wrapper, Short slot) throws Exception {
                        int entityId = wrapper.get(Type.VAR_INT, 0);
<<<<<<< HEAD
                        int receiverId = wrapper.user().get(EntityTracker1_9.class).getClientEntityId();
=======
                        int receiverId = wrapper.user().get(EntityTracker.class).getEntityID();
>>>>>>> 7e323bc4
                        // Normally, 0 = hand and 1-4 = armor
                        // ... but if the sent id is equal to the receiver's id, 0-3 will instead mark the armor slots
                        // (In 1.9+, every client treats the received the same: 0=hand, 1=offhand, 2-5=armor)
                        if (entityId == receiverId) {
                            return slot.intValue() + 2;
                        }
                        return slot > 0 ? slot.intValue() + 1 : slot.intValue();
                    }
                });
                map(Type.ITEM); // 2 - Item
                // Item Rewriter
                handler(new PacketHandler() {
                    @Override
                    public void handle(PacketWrapper wrapper) throws Exception {
                        Item stack = wrapper.get(Type.ITEM, 0);
                        ItemRewriter.toClient(stack);
                    }
                });
                // Blocking
                handler(new PacketHandler() {
                    @Override
                    public void handle(PacketWrapper wrapper) throws Exception {
                        EntityTracker1_9 entityTracker = wrapper.user().get(EntityTracker1_9.class);
                        int entityID = wrapper.get(Type.VAR_INT, 0);
                        Item stack = wrapper.get(Type.ITEM, 0);

                        if (stack != null) {
                            if (Protocol1_9To1_8.isSword(stack.getIdentifier())) {
                                entityTracker.getValidBlocking().add(entityID);
                                return;
                            }
                        }
                        entityTracker.getValidBlocking().remove(entityID);
                    }
                });
            }
        });
        // Entity Metadata Packet
        protocol.registerOutgoing(State.PLAY, 0x1C, 0x39, new PacketRemapper() {

            @Override
            public void registerMap() {
                map(Type.VAR_INT); // 0 - Entity ID
                map(Types1_8.METADATA_LIST, Types1_9.METADATA_LIST); // 1 - Metadata List
                handler(new PacketHandler() {
                    @Override
                    public void handle(PacketWrapper wrapper) throws Exception {
                        List<Metadata> metadataList = wrapper.get(Types1_9.METADATA_LIST, 0);
                        int entityId = wrapper.get(Type.VAR_INT, 0);
                        EntityTracker1_9 tracker = wrapper.user().get(EntityTracker1_9.class);
                        if (tracker.hasEntity(entityId)) {
                            protocol.get(MetadataRewriter1_9To1_8.class).handleMetadata(entityId, metadataList, wrapper.user());
                        } else {
                            // Buffer
                            tracker.addMetadataToBuffer(entityId, metadataList);
                            wrapper.cancel();
                        }
                    }
                });

                // Handler for meta data
                handler(new PacketHandler() {
                    @Override
                    public void handle(PacketWrapper wrapper) throws Exception {
                        List<Metadata> metadataList = wrapper.get(Types1_9.METADATA_LIST, 0);
                        int entityID = wrapper.get(Type.VAR_INT, 0);
                        EntityTracker1_9 tracker = wrapper.user().get(EntityTracker1_9.class);
                        tracker.handleMetadata(entityID, metadataList);
                    }
                });

                // Cancel packet if list empty
                handler(new PacketHandler() {
                    @Override
                    public void handle(PacketWrapper wrapper) throws Exception {
                        List<Metadata> metadataList = wrapper.get(Types1_9.METADATA_LIST, 0);
                        if (metadataList.size() == 0) {
                            wrapper.cancel();
                        }
                    }
                });
            }
        });

        // Entity Effect Packet
        protocol.registerOutgoing(State.PLAY, 0x1D, 0x4C, new PacketRemapper() {

            @Override
            public void registerMap() {
                map(Type.VAR_INT); // 0 - Entity ID
                map(Type.BYTE); // 1 - Effect ID
                map(Type.BYTE); // 2 - Amplifier
                map(Type.VAR_INT); // 3 - Duration
                handler(new PacketHandler() { //Handle effect indicator
                    @Override
                    public void handle(PacketWrapper wrapper) throws Exception {
                        boolean showParticles = wrapper.read(Type.BOOLEAN); //In 1.8 = true->Show particles : false->Hide particles
                        boolean newEffect = Via.getConfig().isNewEffectIndicator();
                        //0: hide, 1: shown without indictator, 2: shown with indicator, 3: hide with beacon indicator but we don't use it.
                        wrapper.write(Type.BYTE, (byte) (showParticles ? newEffect ? 2 : 1 : 0));
                    }
                });
            }
        });


        // Update Entity NBT
        protocol.registerOutgoing(State.PLAY, 0x49, 0x49, new PacketRemapper() {
            @Override
            public void registerMap() {
                handler(new PacketHandler() {
                    @Override
                    public void handle(PacketWrapper wrapper) throws Exception {
                        wrapper.cancel();
                    }
                });
            }
        });

        // Combat Event Packet
        protocol.registerOutgoing(State.PLAY, 0x42, 0x2C, new PacketRemapper() {
            @Override
            public void registerMap() {
                map(Type.VAR_INT); //Event id

                handler(new PacketHandler() {
                    @Override
                    public void handle(PacketWrapper wrapper) throws Exception {
                        if (wrapper.get(Type.VAR_INT, 0) == 2) { // entity dead
                            wrapper.passthrough(Type.VAR_INT); //Player id
                            wrapper.passthrough(Type.INT); //Entity id
                            Protocol1_9To1_8.FIX_JSON.write(wrapper, wrapper.read(Type.STRING));
                        }
                    }
                });
            }
        });

        // Entity Properties Packet
        protocol.registerOutgoing(State.PLAY, 0x20, 0x4B, new PacketRemapper() {
            @Override
            public void registerMap() {
                map(Type.VAR_INT);
                handler(new PacketHandler() {
                    @Override
                    public void handle(PacketWrapper wrapper) throws Exception {
                        if (!Via.getConfig().isMinimizeCooldown()) return;
                        if (wrapper.get(Type.VAR_INT, 0) != wrapper.user().get(EntityTracker1_9.class).getProvidedEntityId()) {
                            return;
                        }
                        int propertiesToRead = wrapper.read(Type.INT);
                        Map<String, Pair<Double, List<Triple<UUID, Double, Byte>>>> properties = new HashMap<>(propertiesToRead);
                        for (int i = 0; i < propertiesToRead; i++) {
                            String key = wrapper.read(Type.STRING);
                            Double value = wrapper.read(Type.DOUBLE);
                            int modifiersToRead = wrapper.read(Type.VAR_INT);
                            List<Triple<UUID, Double, Byte>> modifiers = new ArrayList<>(modifiersToRead);
                            for (int j = 0; j < modifiersToRead; j++) {
                                modifiers.add(
                                        new Triple<>(
                                                wrapper.read(Type.UUID),
                                                wrapper.read(Type.DOUBLE), // Amount
                                                wrapper.read(Type.BYTE) // Operation
                                        )
                                );
                            }
                            properties.put(key, new Pair<>(value, modifiers));
                        }

                        // == Why 15.9? ==
                        // Higher values hides the cooldown but it bugs visual animation on hand
                        // when removing item from hand with inventory gui
                        properties.put("generic.attackSpeed", new Pair<Double, List<Triple<UUID, Double, Byte>>>(15.9, ImmutableList.of( // Neutralize modifiers
                                new Triple<>(UUID.fromString("FA233E1C-4180-4865-B01B-BCCE9785ACA3"), 0.0, (byte) 0), // Tool and weapon modifier
                                new Triple<>(UUID.fromString("AF8B6E3F-3328-4C0A-AA36-5BA2BB9DBEF3"), 0.0, (byte) 2), // Dig speed
                                new Triple<>(UUID.fromString("55FCED67-E92A-486E-9800-B47F202C4386"), 0.0, (byte) 2) // Dig slow down
                        )));

                        wrapper.write(Type.INT, properties.size());
                        for (Map.Entry<String, Pair<Double, List<Triple<UUID, Double, Byte>>>> entry : properties.entrySet()) {
                            wrapper.write(Type.STRING, entry.getKey()); // Key
                            wrapper.write(Type.DOUBLE, entry.getValue().getKey()); // Value
                            wrapper.write(Type.VAR_INT, entry.getValue().getValue().size());
                            for (Triple<UUID, Double, Byte> modifier : entry.getValue().getValue()) {
                                wrapper.write(Type.UUID, modifier.getFirst());
                                wrapper.write(Type.DOUBLE, modifier.getSecond()); // Amount
                                wrapper.write(Type.BYTE, modifier.getThird()); // Operation
                            }
                        }
                    }
                });
            }
        });


        /* Packets which do not have any field remapping or handlers */

        protocol.registerOutgoing(State.PLAY, 0x1A, 0x1B); // Entity Status Packet
        protocol.registerOutgoing(State.PLAY, 0x16, 0x27); // Entity Look Packet
        protocol.registerOutgoing(State.PLAY, 0x14, 0x28); // Entity Packet

        protocol.registerOutgoing(State.PLAY, 0x0A, 0x2F); // Use Bed Packet

        protocol.registerOutgoing(State.PLAY, 0x1E, 0x31); // Remove Entity Effect Packet
        protocol.registerOutgoing(State.PLAY, 0x19, 0x34); // Entity Head Look Packet
        protocol.registerOutgoing(State.PLAY, 0x12, 0x3B); // Entity Velocity Packet

        /* Incoming Packets */

        // Entity Action Packet
        protocol.registerIncoming(State.PLAY, 0x0B, 0x14, new PacketRemapper() {

            @Override
            public void registerMap() {
                map(Type.VAR_INT); // 0 - Player ID
                map(Type.VAR_INT); // 1 - Action
                map(Type.VAR_INT); // 2 - Jump
                handler(new PacketHandler() {
                    @Override
                    public void handle(PacketWrapper wrapper) throws Exception {
                        int action = wrapper.get(Type.VAR_INT, 1);
                        if (action == 6 || action == 8)
                            wrapper.cancel();
                        if (action == 7) {
                            wrapper.set(Type.VAR_INT, 1, 6);
                        }
                    }
                });
            }
        });


        // Use Entity Packet
        protocol.registerIncoming(State.PLAY, 0x02, 0x0A, new PacketRemapper() {

            @Override
            public void registerMap() {
                map(Type.VAR_INT); // 0 - Entity ID (Target)
                map(Type.VAR_INT); // 1 - Action Type

                // Cancel second hand to prevent double interact
                handler(new PacketHandler() {
                    @Override
                    public void handle(PacketWrapper wrapper) throws Exception {
                        int type = wrapper.get(Type.VAR_INT, 1);
                        if (type == 2) {
                            wrapper.passthrough(Type.FLOAT); // 2 - X
                            wrapper.passthrough(Type.FLOAT); // 3 - Y
                            wrapper.passthrough(Type.FLOAT); // 4 - Z
                        }
                        if (type == 0 || type == 2) {
                            int hand = wrapper.read(Type.VAR_INT); // 2/5 - Hand

                            if (hand == 1)
                                wrapper.cancel();
                        }
                    }
                });
            }
        });

        /* Packets which do not have any field remapping or handlers */

        protocol.registerIncoming(State.PLAY, 0x0C, 0x15); // Steer Vehicle Packet
        protocol.registerIncoming(State.PLAY, 0x18, 0x1B); // Spectate Packet

    }
}<|MERGE_RESOLUTION|>--- conflicted
+++ resolved
@@ -141,11 +141,7 @@
                     @Override
                     public Integer transform(PacketWrapper wrapper, Short slot) throws Exception {
                         int entityId = wrapper.get(Type.VAR_INT, 0);
-<<<<<<< HEAD
-                        int receiverId = wrapper.user().get(EntityTracker1_9.class).getClientEntityId();
-=======
                         int receiverId = wrapper.user().get(EntityTracker.class).getEntityID();
->>>>>>> 7e323bc4
                         // Normally, 0 = hand and 1-4 = armor
                         // ... but if the sent id is equal to the receiver's id, 0-3 will instead mark the armor slots
                         // (In 1.9+, every client treats the received the same: 0=hand, 1=offhand, 2-5=armor)
