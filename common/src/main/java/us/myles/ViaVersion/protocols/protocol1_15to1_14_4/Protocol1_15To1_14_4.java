--- conflicted
+++ resolved
@@ -202,10 +202,7 @@
         registerOutgoing(State.PLAY, 0x34, 0x35);
         registerOutgoing(State.PLAY, 0x35, 0x36);
         registerOutgoing(State.PLAY, 0x36, 0x37);
-<<<<<<< HEAD
-=======
-
->>>>>>> cfe073cd
+
         registerOutgoing(State.PLAY, 0x38, 0x39);
         registerOutgoing(State.PLAY, 0x39, 0x3A);
         registerOutgoing(State.PLAY, 0x3B, 0x3C);
