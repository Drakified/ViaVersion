package us.myles.ViaVersion.protocols.protocol1_14to1_13_2;

import us.myles.ViaVersion.api.PacketWrapper;
import us.myles.ViaVersion.api.data.UserConnection;
import us.myles.ViaVersion.api.protocol.Protocol;
import us.myles.ViaVersion.api.remapper.PacketHandler;
import us.myles.ViaVersion.api.remapper.PacketRemapper;
import us.myles.ViaVersion.api.type.Type;
import us.myles.ViaVersion.packets.State;
import us.myles.ViaVersion.protocols.protocol1_14to1_13_2.packets.EntityPackets;
import us.myles.ViaVersion.protocols.protocol1_14to1_13_2.packets.InventoryPackets;
import us.myles.ViaVersion.protocols.protocol1_14to1_13_2.packets.PlayerPackets;
import us.myles.ViaVersion.protocols.protocol1_14to1_13_2.packets.WorldPackets;
import us.myles.ViaVersion.protocols.protocol1_14to1_13_2.storage.EntityTracker;
import us.myles.ViaVersion.protocols.protocol1_9_3to1_9_1_2.storage.ClientWorld;

public class Protocol1_14To1_13_2 extends Protocol {
    @Override
    protected void registerPackets() {
        InventoryPackets.register(this);
        EntityPackets.register(this);
        WorldPackets.register(this);
        PlayerPackets.register(this);

<<<<<<< HEAD
		// Sound Effect
		registerOutgoing(State.PLAY, 0x4D, 0x4D, new PacketRemapper() {
			@Override
			public void registerMap() {
				map(Type.VAR_INT); // Sound Id
				handler(new PacketHandler() {
					@Override
					public void handle(PacketWrapper wrapper) throws Exception {
						wrapper.set(Type.VAR_INT, 0, getNewSoundId(wrapper.get(Type.VAR_INT, 0)));
					}
				});
			}
		});
		registerOutgoing(State.PLAY, 0x4E, 0x4F);
		registerOutgoing(State.PLAY, 0x4F, 0x50);
		registerOutgoing(State.PLAY, 0x50, 0x51);

		registerOutgoing(State.PLAY, 0x51, 0x52, new PacketRemapper() {
			@Override
			public void registerMap() {
				handler(new PacketHandler() {
					@Override
					public void handle(PacketWrapper wrapper) throws Exception {
						wrapper.passthrough(Type.BOOLEAN); // Reset/clear
						int size = wrapper.passthrough(Type.VAR_INT); // Mapping size

						for (int i = 0; i < size; i++) {
							wrapper.passthrough(Type.STRING); // Identifier

							// Parent
							if (wrapper.passthrough(Type.BOOLEAN))
								wrapper.passthrough(Type.STRING);

							// Display data
							if (wrapper.passthrough(Type.BOOLEAN)) {
								wrapper.passthrough(Type.STRING); // Title
								wrapper.passthrough(Type.STRING); // Description
								InventoryPackets.toClient(wrapper.passthrough(Type.FLAT_VAR_INT_ITEM)); // Icon
								wrapper.passthrough(Type.VAR_INT); // Frame type
								int flags = wrapper.passthrough(Type.INT); // Flags
								if ((flags & 1) != 0)
									wrapper.passthrough(Type.STRING); // Background texture
								wrapper.passthrough(Type.FLOAT); // X
								wrapper.passthrough(Type.FLOAT); // Y
							}

							wrapper.passthrough(Type.STRING_ARRAY); // Criteria

							int arrayLength = wrapper.passthrough(Type.VAR_INT);
							for (int array = 0; array < arrayLength; array++) {
								wrapper.passthrough(Type.STRING_ARRAY); // String array
							}
						}
					}
				});
			}
		});

		registerOutgoing(State.PLAY, 0x52, 0x53);
		registerOutgoing(State.PLAY, 0x53, 0x54);
=======
        // Sound Effect
        registerOutgoing(State.PLAY, 0x4D, 0x4D, new PacketRemapper() {
            @Override
            public void registerMap() {
                map(Type.VAR_INT); // Sound Id
                handler(new PacketHandler() {
                    @Override
                    public void handle(PacketWrapper wrapper) throws Exception {
                        wrapper.set(Type.VAR_INT, 0, getNewSoundId(wrapper.get(Type.VAR_INT, 0)));
                    }
                });
            }
        });
        registerOutgoing(State.PLAY, 0x4E, 0x4F);
        registerOutgoing(State.PLAY, 0x4F, 0x50);
        registerOutgoing(State.PLAY, 0x50, 0x51);
        registerOutgoing(State.PLAY, 0x51, 0x52);
        registerOutgoing(State.PLAY, 0x52, 0x53);
        registerOutgoing(State.PLAY, 0x53, 0x54);
>>>>>>> d1b22b0f

        registerOutgoing(State.PLAY, 0x55, 0x56, new PacketRemapper() {
            @Override
            public void registerMap() {
                handler(new PacketHandler() {
                    @Override
                    public void handle(PacketWrapper wrapper) throws Exception {
                        int blockTagsSize = wrapper.passthrough(Type.VAR_INT); // block tags
                        for (int i = 0; i < blockTagsSize; i++) {
                            wrapper.passthrough(Type.STRING);
                            Integer[] blockIds = wrapper.passthrough(Type.VAR_INT_ARRAY);
                            for (int j = 0; j < blockIds.length; j++) {
                                blockIds[j] = getNewBlockId(blockIds[j]);
                            }
                        }
                        int itemTagsSize = wrapper.passthrough(Type.VAR_INT); // item tags
                        for (int i = 0; i < itemTagsSize; i++) {
                            wrapper.passthrough(Type.STRING);
                            Integer[] itemIds = wrapper.passthrough(Type.VAR_INT_ARRAY);
                            for (int j = 0; j < itemIds.length; j++) {
                                itemIds[j] = InventoryPackets.getNewItemId(itemIds[j]);
                            }
                        }
                        int fluidTagsSize = wrapper.passthrough(Type.VAR_INT); // fluid tags
                        for (int i = 0; i < fluidTagsSize; i++) {
                            wrapper.passthrough(Type.STRING);
                            wrapper.passthrough(Type.VAR_INT_ARRAY);
                        }
                        wrapper.write(Type.VAR_INT, 0);  // new unknown tags
                    }
                });
            }
        });
    }

    public static int getNewSoundId(int id) {
        // AUTO GENERATED - todo compact this?
        if (id < 15) return id + 0; // 15 = block.beacon.activate
        if (id < 19) return id + 29; // 19 = block.brewing_stand.brew
        if (id < 25) return id + 42; // 25 = block.chest.close
        if (id < 28) return id + 54; // 28 = block.chorus_flower.death
        if (id < 30) return id + 59; // 30 = block.wool.break
        if (id < 35) return id + 60; // 35 = block.comparator.click
        if (id < 41) return id + 64; // 41 = block.dispenser.dispense
        if (id < 44) return id + 80; // 44 = block.enchantment_table.use
        if (id < 45) return id + 114; // 45 = block.end_gateway.spawn
        if (id < 46) return id + 136; // 46 = block.end_portal.spawn
        if (id < 47) return id + 137; // 47 = block.end_portal_frame.fill
        if (id < 48) return id + 135; // 48 = block.ender_chest.close
        if (id < 50) return id + 111; // 50 = block.fence_gate.close
        if (id < 52) return id + 144; // 52 = block.fire.ambient
        if (id < 54) return id + 153; // 54 = block.furnace.fire_crackle
        if (id < 55) return id + 155; // 55 = block.glass.break
        if (id < 80) return id + 172; // 80 = block.iron_door.close
        if (id < 82) return id + 219; // 82 = block.iron_trapdoor.close
        if (id < 84) return id + 223; // 84 = block.ladder.break
        if (id < 92) return id + 230; // 92 = block.lever.click
        if (id < 93) return id + 232; // 93 = block.metal.break
        if (id < 97) return id + 248; // 97 = block.metal.step
        if (id < 98) return id + 250; // 98 = block.metal_pressure_plate.click_off
        if (id < 100) return id + 247; // 100 = block.note_block.basedrum
        if (id < 111) return id + 263; // 111 = block.piston.contract
        if (id < 113) return id + 325; // 113 = block.portal.ambient
        if (id < 116) return id + 349; // 116 = block.pumpkin.carve
        if (id < 117) return id + 356; // 117 = block.redstone_torch.burnout
        if (id < 118) return id + 373; // 118 = block.sand.break
        if (id < 123) return id + 377; // 123 = block.shulker_box.close
        if (id < 125) return id + 386; // 125 = block.slime_block.break
        if (id < 130) return id + 417; // 130 = block.snow.break
        if (id < 132) return id + 425; // 132 = block.snow.hit
        if (id < 135) return id + 429; // 135 = block.stone.break
        if (id < 136) return id + 439; // 136 = block.stone.fall
        if (id < 139) return id + 441; // 139 = block.stone.step
        if (id < 140) return id + 443; // 140 = block.stone_button.click_off
        if (id < 142) return id + 435; // 142 = block.stone_pressure_plate.click_off
        if (id < 144) return id + 438; // 144 = block.tripwire.attach
        if (id < 148) return id + 454; // 148 = block.water.ambient
        if (id < 149) return id + 490; // 149 = block.lily_pad.place
        if (id < 150) return id + 488; // 150 = block.wood.break
        if (id < 151) return id + 519; // 151 = block.wood.fall
        if (id < 154) return id + 521; // 154 = block.wood.step
        if (id < 155) return id + 523; // 155 = block.wooden_button.click_off
        if (id < 157) return id + 515; // 157 = block.wooden_pressure_plate.click_off
        if (id < 159) return id + 518; // 159 = block.wooden_door.close
        if (id < 163) return id + 506; // 163 = enchant.thorns.hit
        if (id < 164) return id + 424; // 164 = entity.armor_stand.break
        if (id < 171) return id + -141; // 171 = entity.bat.ambient
        if (id < 176) return id + -132; // 176 = entity.blaze.ambient
        if (id < 186) return id + -128; // 186 = entity.cat.ambient
        if (id < 192) return id + -113; // 192 = entity.chicken.ambient
        if (id < 197) return id + -110; // 197 = entity.cod.ambient
        if (id < 201) return id + -102; // 201 = entity.cow.ambient
        if (id < 209) return id + -96; // 209 = entity.dolphin.ambient
        if (id < 242) return id + -85; // 242 = entity.ender_dragon.ambient
        if (id < 244) return id + -81; // 244 = entity.ender_dragon.flap
        if (id < 248) return id + -80; // 248 = entity.dragon_fireball.explode
        if (id < 249) return id + -85; // 249 = entity.ender_eye.death
        if (id < 262) return id + -81; // 262 = entity.evoker.ambient
        if (id < 265) return id + -78; // 265 = entity.evoker.hurt
        if (id < 269) return id + -77; // 269 = entity.evoker_fangs.attack
        if (id < 270) return id + -82; // 270 = entity.experience_bottle.throw
        if (id < 272) return id + -78; // 272 = entity.firework_rocket.blast
        if (id < 280) return id + -75; // 280 = entity.fish.swim
        if (id < 281) return id + -73; // 281 = entity.generic.big_fall
        if (id < 298) return id + -71; // 298 = entity.guardian.ambient
        if (id < 306) return id + -46; // 306 = entity.horse.ambient
        if (id < 330) return id + -45; // 330 = entity.illusioner.ambient
        if (id < 337) return id + -38; // 337 = entity.iron_golem.attack
        if (id < 341) return id + -36; // 341 = entity.item.break
        if (id < 343) return id + -29; // 343 = entity.item_frame.add_item
        if (id < 348) return id + -36; // 348 = entity.leash_knot.break
        if (id < 350) return id + -26; // 350 = entity.lightning_bolt.impact
        if (id < 366) return id + -25; // 366 = entity.minecart.inside
        if (id < 373) return id + -18; // 373 = entity.painting.break
        if (id < 375) return id + 1; // 375 = entity.parrot.ambient
        if (id < 421) return id + 12; // 421 = entity.player.attack.crit
        if (id < 445) return id + 17; // 445 = entity.puffer_fish.ambient
        if (id < 452) return id + 20; // 452 = entity.rabbit.ambient
        if (id < 457) return id + 21; // 457 = entity.salmon.ambient
        if (id < 461) return id + 34; // 461 = entity.sheep.ambient
        if (id < 466) return id + 39; // 466 = entity.shulker.ambient
        if (id < 467) return id + 42; // 467 = entity.shulker.close
        if (id < 474) return id + 46; // 474 = entity.shulker_bullet.hit
        if (id < 476) return id + 37; // 476 = entity.silverfish.ambient
        if (id < 482) return id + 44; // 482 = entity.skeleton.hurt
        if (id < 485) return id + 52; // 485 = entity.skeleton_horse.ambient
        if (id < 493) return id + 41; // 493 = entity.slime.attack
        if (id < 498) return id + 44; // 498 = entity.magma_cube.death_small
        if (id < 505) return id + 49; // 505 = entity.snow_golem.ambient
        if (id < 509) return id + 52; // 509 = entity.snowball.throw
        if (id < 510) return id + 45; // 510 = entity.spider.ambient
        if (id < 520) return id + 54; // 520 = entity.stray.ambient
        if (id < 524) return id + 63; // 524 = entity.tnt.primed
        if (id < 525) return id + 64; // 525 = entity.tropical_fish.ambient
        if (id < 541) return id + 77; // 541 = entity.vex.ambient
        if (id < 554) return id + 83; // 554 = entity.witch.ambient
        if (id < 564) return id + 87; // 564 = entity.wither.spawn
        if (id < 565) return id + 91; // 565 = entity.wither_skeleton.ambient
        if (id < 569) return id + 86; // 569 = entity.wolf.ambient
        if (id < 578) return id + 87; // 578 = entity.zombie.ambient
        if (id < 585) return id + 100; // 585 = entity.zombie.hurt
        if (id < 587) return id + 103; // 587 = entity.zombie.step
        if (id < 588) return id + 107; // 588 = entity.zombie_horse.ambient
        if (id < 591) return id + 97; // 591 = entity.zombie_pigman.ambient
        if (id < 595) return id + 99; // 595 = entity.zombie_villager.ambient
        if (id < 601) return id + 100; // 601 = item.armor.equip_chain
        if (id < 609) return id + -586; // 609 = item.axe.strip
        if (id < 610) return id + -579; // 610 = item.bottle.empty
        if (id < 613) return id + -552; // 613 = item.bucket.empty
        if (id < 619) return id + -546; // 619 = item.chorus_fruit.teleport
        if (id < 620) return id + -530; // 620 = item.elytra.flying
        if (id < 621) return id + -463; // 621 = item.firecharge.use
        if (id < 622) return id + -425; // 622 = item.flintandsteel.use
        if (id < 623) return id + -414; // 623 = item.hoe.till
        if (id < 624) return id + -363; // 624 = item.shield.block
        if (id < 627) return id + -119; // 627 = item.totem.use
        if (id < 636) return id + -38; // 636 = music.creative
        if (id < 644) return id + -281; // 644 = music_disc.11
        if (id < 656) return id + -166; // 656 = ui.button.click
        if (id < 657) return id + -38; // 657 = ui.toast.challenge_complete
        if (id < 660) return id + -36; // 660 = weather.rain
        return id + -21;
    }

    public static int getNewBlockStateId(int id) {
        if (id < 1121) return id;
        else if (id < 3108) return id + 3;
        else if (id < 3278) return id + 163;
        else if (id < 3978) return id + 203;
        else if (id < 3984) return id + 207;
        else if (id < 3988) return id + 197;
        else if (id < 5284) return id + 203;
        else if (id < 7300) return id + 206;
        else if (id < 8591) return id + 212;
        else if (id < 8595) return id + 226;
        else return id + 2192;
    }

    public static int getNewBlockId(int id) {
        // AUTO GENERATED
        if (id < 128) return id + 0; // 128 = minecraft:brown_mushroom
        if (id < 151) return id + 3; // 151 = minecraft:oak_door
        if (id < 156) return id + 8; // 156 = minecraft:lever
        if (id < 208) return id + 13; // 208 = minecraft:infested_stone
        if (id < 214) return id + 17; // 214 = minecraft:stone_bricks
        if (id < 218) return id + 7; // 218 = minecraft:brown_mushroom_block
        if (id < 278) return id + 13; // 278 = minecraft:potted_red_mushroom
        if (id < 435) return id + 16; // 435 = minecraft:sandstone_slab
        if (id < 594) return id + 17; // 594 = minecraft:void_air
        if (id < 597) return id + 20; // 597 = minecraft:structure_block
        return id + 59;
    }

    @Override
    public void init(UserConnection userConnection) {
        userConnection.put(new EntityTracker(userConnection));
        if (!userConnection.has(ClientWorld.class))
            userConnection.put(new ClientWorld(userConnection));

    }
}<|MERGE_RESOLUTION|>--- conflicted
+++ resolved
@@ -22,68 +22,6 @@
         WorldPackets.register(this);
         PlayerPackets.register(this);
 
-<<<<<<< HEAD
-		// Sound Effect
-		registerOutgoing(State.PLAY, 0x4D, 0x4D, new PacketRemapper() {
-			@Override
-			public void registerMap() {
-				map(Type.VAR_INT); // Sound Id
-				handler(new PacketHandler() {
-					@Override
-					public void handle(PacketWrapper wrapper) throws Exception {
-						wrapper.set(Type.VAR_INT, 0, getNewSoundId(wrapper.get(Type.VAR_INT, 0)));
-					}
-				});
-			}
-		});
-		registerOutgoing(State.PLAY, 0x4E, 0x4F);
-		registerOutgoing(State.PLAY, 0x4F, 0x50);
-		registerOutgoing(State.PLAY, 0x50, 0x51);
-
-		registerOutgoing(State.PLAY, 0x51, 0x52, new PacketRemapper() {
-			@Override
-			public void registerMap() {
-				handler(new PacketHandler() {
-					@Override
-					public void handle(PacketWrapper wrapper) throws Exception {
-						wrapper.passthrough(Type.BOOLEAN); // Reset/clear
-						int size = wrapper.passthrough(Type.VAR_INT); // Mapping size
-
-						for (int i = 0; i < size; i++) {
-							wrapper.passthrough(Type.STRING); // Identifier
-
-							// Parent
-							if (wrapper.passthrough(Type.BOOLEAN))
-								wrapper.passthrough(Type.STRING);
-
-							// Display data
-							if (wrapper.passthrough(Type.BOOLEAN)) {
-								wrapper.passthrough(Type.STRING); // Title
-								wrapper.passthrough(Type.STRING); // Description
-								InventoryPackets.toClient(wrapper.passthrough(Type.FLAT_VAR_INT_ITEM)); // Icon
-								wrapper.passthrough(Type.VAR_INT); // Frame type
-								int flags = wrapper.passthrough(Type.INT); // Flags
-								if ((flags & 1) != 0)
-									wrapper.passthrough(Type.STRING); // Background texture
-								wrapper.passthrough(Type.FLOAT); // X
-								wrapper.passthrough(Type.FLOAT); // Y
-							}
-
-							wrapper.passthrough(Type.STRING_ARRAY); // Criteria
-
-							int arrayLength = wrapper.passthrough(Type.VAR_INT);
-							for (int array = 0; array < arrayLength; array++) {
-								wrapper.passthrough(Type.STRING_ARRAY); // String array
-							}
-						}
-					}
-				});
-			}
-		});
-
-		registerOutgoing(State.PLAY, 0x52, 0x53);
-		registerOutgoing(State.PLAY, 0x53, 0x54);
-=======
         // Sound Effect
         registerOutgoing(State.PLAY, 0x4D, 0x4D, new PacketRemapper() {
             @Override
@@ -100,10 +38,50 @@
         registerOutgoing(State.PLAY, 0x4E, 0x4F);
         registerOutgoing(State.PLAY, 0x4F, 0x50);
         registerOutgoing(State.PLAY, 0x50, 0x51);
-        registerOutgoing(State.PLAY, 0x51, 0x52);
+
+        registerOutgoing(State.PLAY, 0x51, 0x52, new PacketRemapper() {
+            @Override
+            public void registerMap() {
+                handler(new PacketHandler() {
+                    @Override
+                    public void handle(PacketWrapper wrapper) throws Exception {
+                        wrapper.passthrough(Type.BOOLEAN); // Reset/clear
+                        int size = wrapper.passthrough(Type.VAR_INT); // Mapping size
+
+                        for (int i = 0; i < size; i++) {
+                            wrapper.passthrough(Type.STRING); // Identifier
+
+                            // Parent
+                            if (wrapper.passthrough(Type.BOOLEAN))
+                                wrapper.passthrough(Type.STRING);
+
+                            // Display data
+                            if (wrapper.passthrough(Type.BOOLEAN)) {
+                                wrapper.passthrough(Type.STRING); // Title
+                                wrapper.passthrough(Type.STRING); // Description
+                                InventoryPackets.toClient(wrapper.passthrough(Type.FLAT_VAR_INT_ITEM)); // Icon
+                                wrapper.passthrough(Type.VAR_INT); // Frame type
+                                int flags = wrapper.passthrough(Type.INT); // Flags
+                                if ((flags & 1) != 0)
+                                    wrapper.passthrough(Type.STRING); // Background texture
+                                wrapper.passthrough(Type.FLOAT); // X
+                                wrapper.passthrough(Type.FLOAT); // Y
+                            }
+
+                            wrapper.passthrough(Type.STRING_ARRAY); // Criteria
+
+                            int arrayLength = wrapper.passthrough(Type.VAR_INT);
+                            for (int array = 0; array < arrayLength; array++) {
+                                wrapper.passthrough(Type.STRING_ARRAY); // String array
+                            }
+                        }
+                    }
+                });
+            }
+        });
+        
         registerOutgoing(State.PLAY, 0x52, 0x53);
         registerOutgoing(State.PLAY, 0x53, 0x54);
->>>>>>> d1b22b0f
 
         registerOutgoing(State.PLAY, 0x55, 0x56, new PacketRemapper() {
             @Override
