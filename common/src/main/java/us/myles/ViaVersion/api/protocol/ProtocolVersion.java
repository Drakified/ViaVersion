package us.myles.ViaVersion.api.protocol;

import lombok.AllArgsConstructor;
import lombok.Getter;
import lombok.NonNull;

import java.util.*;

@AllArgsConstructor
@Getter
public class ProtocolVersion {
    private static final Map<Integer, ProtocolVersion> versions = new HashMap<>();
    private static final List<ProtocolVersion> versionList = new ArrayList<>();

    public static final ProtocolVersion v1_4_6;
    public static final ProtocolVersion v1_5_1;
    public static final ProtocolVersion v1_5_2;
    public static final ProtocolVersion v_1_6_1;
    public static final ProtocolVersion v_1_6_2;
    public static final ProtocolVersion v_1_6_3;
    public static final ProtocolVersion v_1_6_4;
    public static final ProtocolVersion v1_7_1;
    public static final ProtocolVersion v1_7_6;
    public static final ProtocolVersion v1_8;
    public static final ProtocolVersion v1_9;
    public static final ProtocolVersion v1_9_1;
    public static final ProtocolVersion v1_9_2;
    public static final ProtocolVersion v1_9_3;
    public static final ProtocolVersion v1_10;
    public static final ProtocolVersion v1_11;
    public static final ProtocolVersion v1_11_1;
    public static final ProtocolVersion v1_12;
    public static final ProtocolVersion v1_12_1;
    public static final ProtocolVersion v1_12_2;
    public static final ProtocolVersion v1_13;
    public static final ProtocolVersion v1_13_1;
    public static final ProtocolVersion v1_13_2;
    public static final ProtocolVersion v1_14;
    public static final ProtocolVersion v1_14_1;
    public static final ProtocolVersion v1_14_2;
    public static final ProtocolVersion v1_14_3;
    public static final ProtocolVersion v1_14_4;
    public static final ProtocolVersion v1_15;
    public static final ProtocolVersion unknown;

    private final int id;
    private final String name;

    static {
        // Before netty rewrite
        register(v1_4_6 = new ProtocolVersion(51, "1.4.6"));
        register(v1_5_1 = new ProtocolVersion(60, "1.5.1"));
        register(v1_5_2 = new ProtocolVersion(61, "1.5.2"));
        register(v_1_6_1 = new ProtocolVersion(73, "1.6.1"));
        register(v_1_6_2 = new ProtocolVersion(74, "1.6.2"));
        register(v_1_6_3 = new ProtocolVersion(77, "1.6.3"));
        register(v_1_6_4 = new ProtocolVersion(78, "1.6.4"));
        // After netty rewrite
        register(v1_7_1 = new ProtocolVersion(4, "1.7-1.7.5"));
        register(v1_7_6 = new ProtocolVersion(5, "1.7.6-1.7.10"));
        register(v1_8 = new ProtocolVersion(47, "1.8.x"));
        register(v1_9 = new ProtocolVersion(107, "1.9"));
        register(v1_9_1 = new ProtocolVersion(108, "1.9.1"));
        register(v1_9_2 = new ProtocolVersion(109, "1.9.2"));
        register(v1_9_3 = new ProtocolVersion(110, "1.9.3/4"));
        register(v1_10 = new ProtocolVersion(210, "1.10"));
        register(v1_11 = new ProtocolVersion(315, "1.11"));
        register(v1_11_1 = new ProtocolVersion(316, "1.11.1"));
        register(v1_12 = new ProtocolVersion(335, "1.12"));
        register(v1_12_1 = new ProtocolVersion(338, "1.12.1"));
        register(v1_12_2 = new ProtocolVersion(340, "1.12.2"));
        register(v1_13 = new ProtocolVersion(393, "1.13"));
        register(v1_13_1 = new ProtocolVersion(401, "1.13.1"));
        register(v1_13_2 = new ProtocolVersion(404, "1.13.2"));
        register(v1_14 = new ProtocolVersion(477, "1.14"));
        register(v1_14_1 = new ProtocolVersion(480, "1.14.1"));
        register(v1_14_2 = new ProtocolVersion(485, "1.14.2"));
        register(v1_14_3 = new ProtocolVersion(490, "1.14.3"));
        register(v1_14_4 = new ProtocolVersion(498, "1.14.4"));
<<<<<<< HEAD
        register(v1_15 = new ProtocolVersion(555, "1.15"));
=======
        register(v1_15 = new ProtocolVersion(556, "1.15"));
>>>>>>> dce64a0b
        register(unknown = new ProtocolVersion(-1, "UNKNOWN"));
    }

    public static void register(@NonNull ProtocolVersion protocol) {
        versions.put(protocol.getId(), protocol);
        versionList.add(protocol);
    }

    public static boolean isRegistered(int id) {
        return versions.containsKey(id);
    }

    public static ProtocolVersion getProtocol(int id) {
        ProtocolVersion protocolVersion = versions.get(id);
        if (protocolVersion != null) {
            return protocolVersion;
        } else {
            return new ProtocolVersion(id, "Unknown (" + id + ")");
        }
    }

    public static int getIndex(ProtocolVersion version) {
        return versionList.indexOf(version);
    }

    public static List<ProtocolVersion> getProtocols() {
        return Collections.unmodifiableList(new ArrayList<>(versions.values()));
    }

    public static ProtocolVersion getClosest(String protocol) {
        for (ProtocolVersion version : versions.values()) {
            if (version.getName().equals(protocol))
                return version;
            if (version.getName().equals(protocol + ".x"))
                return version;
            String[] parts = version.getName().split("-");
            for (String part : parts) {
                if (part.equalsIgnoreCase(protocol)) {
                    return version;
                }
                if (part.equals(protocol + ".x"))
                    return version;
            }
        }
        return null;
    }

    @Override
    public boolean equals(Object o) {
        if (this == o) return true;
        if (o == null || getClass() != o.getClass()) return false;

        ProtocolVersion that = (ProtocolVersion) o;
        return id == that.id;
    }

    @Override
    public int hashCode() {
        return id;
    }

    @Override
    public String toString() {
        return String.format("%s(%d)", this.getName(), this.getId());
    }
}<|MERGE_RESOLUTION|>--- conflicted
+++ resolved
@@ -77,11 +77,7 @@
         register(v1_14_2 = new ProtocolVersion(485, "1.14.2"));
         register(v1_14_3 = new ProtocolVersion(490, "1.14.3"));
         register(v1_14_4 = new ProtocolVersion(498, "1.14.4"));
-<<<<<<< HEAD
-        register(v1_15 = new ProtocolVersion(555, "1.15"));
-=======
         register(v1_15 = new ProtocolVersion(556, "1.15"));
->>>>>>> dce64a0b
         register(unknown = new ProtocolVersion(-1, "UNKNOWN"));
     }
 
