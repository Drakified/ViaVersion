--- conflicted
+++ resolved
@@ -9,15 +9,6 @@
 @AllArgsConstructor
 @Data
 public class BaseChunk implements Chunk {
-<<<<<<< HEAD
-    protected int x;
-    protected int z;
-    protected boolean groundUp;
-    protected int bitmask;
-    protected ChunkSection[] sections;
-    protected byte[] biomeData;
-    protected List<CompoundTag> blockEntities;
-=======
 	protected int x;
 	protected int z;
 	protected boolean groundUp;
@@ -25,7 +16,6 @@
 	protected ChunkSection[] sections;
 	protected int[] biomeData;
 	protected List<CompoundTag> blockEntities;
->>>>>>> fba0a593
 
     @Override
     public boolean isBiomeData() {
