# Thanks for downloading ViaVersion
# Ensure you look through all these options
# If you need help:
# Discord - https://viaversion.com/discord
# viaversion.com - Discussion tab
# Docs - https://docs.viaversion.com/display/VIAVERSION/Configuration
#
#----------------------------------------------------------#
#                     GLOBAL OPTIONS                       #
#----------------------------------------------------------#
#
# Should ViaVersion check for updates?
checkforupdates: true
# Send the supported versions with the Status (Ping) response packet
send-supported-versions: false
# Block specific Minecraft protocols that ViaVersion allows
# List of all Minecraft protocol versions: http://wiki.vg/Protocol_version_numbers
block-protocols: []
# Change the blocked disconnect message
block-disconnect-msg: "You are using an unsupported Minecraft version!"
# If you use ProtocolLib, we can't reload without kicking the players.
# (We don't suggest using reload either, use a plugin manager)
# You can customise the message we kick people with if you use ProtocolLib here.
reload-disconnect-msg: "Server reload, please rejoin!"
#
#----------------------------------------------------------#
#                     BUNGEE OPTIONS                       #
#----------------------------------------------------------#
#
# BungeeCord allows you to have different server versions inside.
# Instead of you entering all the versions of these servers, we can ping them.
#
# What interval would you like us to ping at? (in seconds)
# Use -1 to disable.
bungee-ping-interval: 60
# If the above is enabled, should we save the info to the config (in the section below)
bungee-ping-save: true
# To get a servers protocol, ViaVersion will do the following:
# Look for the server in the following section, then look for the last ping if bungee-ping is enabled
# otherwise use default.
#
# The format for the following is:
#  servername: protocolversion
# You can find protocol ids on http://wiki.vg/Protocol_version_numbers
# It will fallback to the default option if none found.
bungee-servers: {}
#
#----------------------------------------------------------#
#                    VELOCITY OPTIONS                      #
#----------------------------------------------------------#
#
# Velocity allows you to have different server versions inside.
# Instead of you entering all the versions of these servers, we can ping them.
#
# What interval would you like us to ping at? (in seconds)
# Use -1 to disable.
velocity-ping-interval: 60
# If the above is enabled, should we save the info to the config (in the section below)
velocity-ping-save: true
# To get a servers protocol, ViaVersion will do the following:
# Look for the server in the following section, then look for the last ping if velocity-ping is enabled
# otherwise use default.
#
# The format for the following is:
#  servername: protocolversion
# You can find protocol ids on http://wiki.vg/Protocol_version_numbers
# It will fallback to the default option if none found.
velocity-servers: {}
#
#----------------------------------------------------------#
#                  GLOBAL PACKET LIMITER                   #
#----------------------------------------------------------#
#
#
# Packets Per Second (PPS) limiter (Use -1 on max-pps and tracking-period to disable)
# Clients by default send around 20-90 packets per second.
#
# What is the maximum per second a client can send (Use %pps to display their pps)
# Use -1 to disable.
max-pps: 800
max-pps-kick-msg: "You are sending too many packets!"
#
# We can also kick them if over a period they send over a threshold a certain amount of times.
#
# Period to track (in seconds)
# Use -1 to disable.
tracking-period: 6
# How many packets per second counts as a warning
tracking-warning-pps: 120
# How many warnings over the interval can we have
# This can never be higher than "tracking-period"
tracking-max-warnings: 4
tracking-max-kick-msg: "You are sending too many packets, :("
#
#----------------------------------------------------------#
#                 MULTIPLE VERSIONS OPTIONS                #
#----------------------------------------------------------#
#
# Should we enable our hologram patch?
# If they're in the wrong place enable this
hologram-patch: false
# This is the offset, should work as default when enabled.
hologram-y: -0.96
# Should we disable piston animation for 1.11/1.11.1 clients?
# In some cases when firing lots of pistons it crashes them.
piston-animation-patch: false
# Should we fix nbt for 1.12 and above clients in chat messages (causes invalid item)
chat-nbt-fix: true
# Experimental - Should we fix shift quick move action for 1.12 clients (causes shift + double click not to work when moving items) (only works on 1.8-1.11.2 bukkit based servers)
quick-move-action-fix: false
# Should we use prefix for team colour on 1.13 and above clients
team-colour-fix: true
# We warn when there's a error converting from pre-1.13 to 1.13, should we suppress these? (Only suggested if spamming)
suppress-1_13-conversion-errors: false
# 1.13 introduced new auto complete which can trigger "Kicked for spamming" for servers older than 1.13, the following option will disable it completely.
disable-1_13-auto-complete: false
# The following option will delay the tab complete request in x ticks if greater than 0, if other tab-complete is received, the previous is cancelled
1_13-tab-complete-delay: 0
# For 1.13 clients the smallest (1 layer) snow doesn't have collision, this will send these as 2 snowlayers for 1.13+ clients to prevent them bugging through them
fix-low-snow-collision: false
# In 1.14 the client page limit has been upped to 100 (from 50). Some anti-exploit plugins ban when clients go higher than 50. This option cuts edited books to 50 pages.
truncate-1_14-books: false
# This prevents clients using 1.9-1.13 on 1.8 servers from receiving no knockback/having velocity bugs whilst sneaking under a block.
change-1_9-hitbox: false
# Similar to the above, but for 1.14+ players on 1.8-1.13 servers.
# WARNING: This gives 1.14+ players the ability to sneak under blocks, that players under that version cannot (sneaking in places that are only 1.5 blocks high)!
# Another thing to remember is that those players might be missed by projectiles and other hits directed at the very top of their head whilst sneaking.
change-1_14-hitbox: false
<<<<<<< HEAD
# Should 1.15+ clients respawn instantly / without showing a death screen?
use-1_15-instant-respawn: false
=======
# Fixes 1.14+ clients on sub 1.14 servers having a light value of 0 for non full blocks.
fix-non-full-blocklight: true
# Fixes walk animation not shown when health is set to Float.NaN
fix-1_14-health-nan: true
>>>>>>> 7e323bc4
#
# Enable serverside block-connections for 1.13+ clients
serverside-blockconnections: false
# Sets the method for the block connections (world for highly experimental (USE AT OWN RISK) world-level or packet for packet-level)
blockconnection-method: packet
# When activated, only the most important blocks are stored in the blockstorage. (fences, glass panes etc. won't connect to solid blocks)
reduce-blockstorage-memory: false
# When activated with serverside-blockconnections, flower parts with blocks above will be sent as stems
# Useful for lobbyservers where users can't build and those stems are used decoratively
flowerstem-when-block-above: false
#
#----------------------------------------------------------#
#             1.9+ CLIENTS ON 1.8 SERVERS OPTIONS          #
#----------------------------------------------------------#
#
# No collide options, these allow you to configure how collision works.
# Do you want us to prevent collision?
prevent-collision: true
# If the above is true, should we automatically team players until you do?
auto-team: true
# When enabled if certain metadata can't be read we won't tell you about it
suppress-metadata-errors: false
# When enabled 1.9+ will be able to block by using shields
shield-blocking: true
# Enable player tick simulation, this fixes eating, drinking, nether portals.
simulate-pt: true
# Should we use nms player to simulate packets, (may fix anti-cheat issues)
nms-player-ticking: true
# Should we patch boss bars so they work? (Default: true, disable if you're having issues)
bossbar-patch: true
# If your boss bar flickers on 1.9+, set this to 'true'. It will keep all boss bars on 100% (not recommended)
bossbar-anti-flicker: false
# This will show the new effect indicator in the top-right corner for 1.9+ players.
use-new-effect-indicator: true
# Show the new death messages for 1.9+ on the death screen
use-new-deathmessages: true
# Should we cache our items, this will prevent server from being lagged out, however the cost is a constant task caching items
item-cache: true
# Patch the anti xray to work on 1.9+ (If your server is 1.8) This can cost more performance, so disable it if you don't use it.
anti-xray-patch: true
# Should we replace extended pistons to fix 1.10.1 (Only on chunk load)
replace-pistons: false
# What id should we replace with, default is air. (careful of players getting stuck standing on them)
replacement-piston-id: 0
# Force the string -> json transform
force-json-transform: false
# Minimize the cooldown animation in 1.8 servers
minimize-cooldown: true
# Left handed handling on 1.8 servers
left-handed-handling: true<|MERGE_RESOLUTION|>--- conflicted
+++ resolved
@@ -126,15 +126,12 @@
 # WARNING: This gives 1.14+ players the ability to sneak under blocks, that players under that version cannot (sneaking in places that are only 1.5 blocks high)!
 # Another thing to remember is that those players might be missed by projectiles and other hits directed at the very top of their head whilst sneaking.
 change-1_14-hitbox: false
-<<<<<<< HEAD
-# Should 1.15+ clients respawn instantly / without showing a death screen?
-use-1_15-instant-respawn: false
-=======
 # Fixes 1.14+ clients on sub 1.14 servers having a light value of 0 for non full blocks.
 fix-non-full-blocklight: true
 # Fixes walk animation not shown when health is set to Float.NaN
 fix-1_14-health-nan: true
->>>>>>> 7e323bc4
+# Should 1.15+ clients respawn instantly / without showing a death screen?
+use-1_15-instant-respawn: false
 #
 # Enable serverside block-connections for 1.13+ clients
 serverside-blockconnections: false
