package us.myles.ViaVersion.sponge.platform;

import io.netty.buffer.ByteBuf;
import org.spongepowered.api.entity.living.player.Player;
import us.myles.ViaVersion.api.Via;
import us.myles.ViaVersion.api.ViaAPI;
import us.myles.ViaVersion.api.boss.BossBar;
import us.myles.ViaVersion.api.boss.BossColor;
import us.myles.ViaVersion.api.boss.BossStyle;
import us.myles.ViaVersion.api.data.UserConnection;
import us.myles.ViaVersion.api.protocol.ProtocolRegistry;
import us.myles.ViaVersion.protocols.base.ProtocolInfo;

import java.util.SortedSet;
import java.util.TreeSet;
import java.util.UUID;

public class SpongeViaAPI implements ViaAPI<Player> {

    @Override
<<<<<<< HEAD
    public int getPlayerVersion(@NonNull Player player) {
        return getPlayerVersion(player.getUniqueId());
    }

    @Override
    public int getPlayerVersion(@NonNull UUID uuid) {
        if (!isInjected(uuid))
=======
    public int getPlayerVersion(Player player) {
        if (!isPorted(player.getUniqueId()))
            return ProtocolRegistry.SERVER_PROTOCOL;
        return getPortedPlayers().get(player.getUniqueId()).get(ProtocolInfo.class).getProtocolVersion();
    }

    @Override
    public int getPlayerVersion(UUID uuid) {
        if (!isPorted(uuid))
>>>>>>> 47e50d03
            return ProtocolRegistry.SERVER_PROTOCOL;
        return Via.getManager().getConnection(uuid).get(ProtocolInfo.class).getProtocolVersion();
    }

    @Override
    public boolean isInjected(UUID playerUUID) {
        return Via.getManager().isClientConnected(playerUUID);
    }

    @Override
    public String getVersion() {
        return Via.getPlatform().getPluginVersion();
    }

    @Override
    public void sendRawPacket(UUID uuid, ByteBuf packet) throws IllegalArgumentException {
        if (!isInjected(uuid)) throw new IllegalArgumentException("This player is not controlled by ViaVersion!");
        UserConnection ci = Via.getManager().getConnection(uuid);
        ci.sendRawPacket(packet);
    }

    @Override
    public void sendRawPacket(Player player, ByteBuf packet) throws IllegalArgumentException {
        sendRawPacket(player.getUniqueId(), packet);
    }

    @Override
    public BossBar createBossBar(String title, BossColor color, BossStyle style) {
        return new SpongeBossBar(title, 1F, color, style);
    }

    @Override
    public BossBar createBossBar(String title, float health, BossColor color, BossStyle style) {
        return new SpongeBossBar(title, health, color, style);
    }

    @Override
    public SortedSet<Integer> getSupportedVersions() {
        SortedSet<Integer> outputSet = new TreeSet<>(ProtocolRegistry.getSupportedVersions());
        outputSet.removeAll(Via.getPlatform().getConf().getBlockedProtocols());

        return outputSet;
    }
}<|MERGE_RESOLUTION|>--- conflicted
+++ resolved
@@ -18,25 +18,13 @@
 public class SpongeViaAPI implements ViaAPI<Player> {
 
     @Override
-<<<<<<< HEAD
-    public int getPlayerVersion(@NonNull Player player) {
+    public int getPlayerVersion(Player player) {
         return getPlayerVersion(player.getUniqueId());
     }
 
     @Override
-    public int getPlayerVersion(@NonNull UUID uuid) {
+    public int getPlayerVersion(UUID uuid) {
         if (!isInjected(uuid))
-=======
-    public int getPlayerVersion(Player player) {
-        if (!isPorted(player.getUniqueId()))
-            return ProtocolRegistry.SERVER_PROTOCOL;
-        return getPortedPlayers().get(player.getUniqueId()).get(ProtocolInfo.class).getProtocolVersion();
-    }
-
-    @Override
-    public int getPlayerVersion(UUID uuid) {
-        if (!isPorted(uuid))
->>>>>>> 47e50d03
             return ProtocolRegistry.SERVER_PROTOCOL;
         return Via.getManager().getConnection(uuid).get(ProtocolInfo.class).getProtocolVersion();
     }
