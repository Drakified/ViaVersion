--- conflicted
+++ resolved
@@ -271,17 +271,17 @@
     }
 
     @Override
-<<<<<<< HEAD
+    public boolean isNonFullBlockLightFix() {
+        return getBoolean("fix-non-full-blocklight", true);
+    }
+
+    @Override
+    public boolean is1_14HealthNaNFix() {
+        return getBoolean("fix-1_14-health-nan", true);
+    }
+
+    @Override
     public boolean is1_15InstantRespawn() {
         return getBoolean("use-1_15-instant-respawn", false);
-=======
-    public boolean isNonFullBlockLightFix() {
-        return getBoolean("fix-non-full-blocklight", true);
-    }
-
-    @Override
-    public boolean is1_14HealthNaNFix() {
-        return getBoolean("fix-1_14-health-nan", true);
->>>>>>> 7e323bc4
     }
 }