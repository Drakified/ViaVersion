--- conflicted
+++ resolved
@@ -251,12 +251,11 @@
     }
 
     @Override
-<<<<<<< HEAD
     public boolean truncate1_14Books() {
         return getBoolean("truncate-1_14-books", false);
-=======
+    }
+    
     public boolean isLeftHandedHandling() {
         return getBoolean("left-handed-handling", true);
->>>>>>> b28b0c30
     }
 }