--- conflicted
+++ resolved
@@ -32,13 +32,8 @@
     }
 
     @Override
-<<<<<<< HEAD
-    public int getPlayerVersion(@NonNull UUID uuid) {
+    public int getPlayerVersion(UUID uuid) {
         if (!isInjected(uuid))
-=======
-    public int getPlayerVersion(UUID uuid) {
-        if (!isPorted(uuid))
->>>>>>> 47e50d03
             return getExternalVersion(Bukkit.getPlayer(uuid));
         return Via.getManager().getConnection(uuid).get(ProtocolInfo.class).getProtocolVersion();
     }
