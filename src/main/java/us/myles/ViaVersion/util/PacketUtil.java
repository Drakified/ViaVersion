package us.myles.ViaVersion.util;

import com.google.common.base.Charsets;
import com.google.common.base.Preconditions;
import io.netty.buffer.ByteBuf;
import io.netty.buffer.ByteBufInputStream;
import io.netty.buffer.ByteBufOutputStream;
import io.netty.channel.ChannelHandlerContext;
import io.netty.handler.codec.ByteToMessageDecoder;
import io.netty.handler.codec.MessageToByteEncoder;
import us.myles.ViaVersion.chunks.MagicBitSet;
import us.myles.ViaVersion.chunks.PacketChunk;
import us.myles.ViaVersion.chunks.PacketChunkData;

import java.io.ByteArrayOutputStream;
import java.io.DataInputStream;
import java.io.DataOutputStream;
import java.io.IOException;
import java.lang.reflect.InvocationTargetException;
import java.lang.reflect.Method;
import java.nio.ByteBuffer;
import java.nio.ByteOrder;
import java.nio.ShortBuffer;
import java.util.ArrayList;
import java.util.BitSet;
import java.util.List;
import java.util.UUID;

import org.spacehq.opennbt.NBTIO;
import org.spacehq.opennbt.tag.builtin.CompoundTag;

public class PacketUtil {
    private static Method DECODE_METHOD;
    private static Method ENCODE_METHOD;

    static {
        try {
            DECODE_METHOD = ByteToMessageDecoder.class.getDeclaredMethod("decode", ChannelHandlerContext.class, ByteBuf.class, List.class);
            DECODE_METHOD.setAccessible(true);
        } catch (NoSuchMethodException e) {
            e.printStackTrace();
            System.out.println("Netty issue?");
        }
        try {
            ENCODE_METHOD = MessageToByteEncoder.class.getDeclaredMethod("encode", ChannelHandlerContext.class, Object.class, ByteBuf.class);
            ENCODE_METHOD.setAccessible(true);
        } catch (NoSuchMethodException e) {
            e.printStackTrace();
            System.out.println("Netty issue?");
        }
    }

    public static CompoundTag readNBT(ByteBuf input) throws IOException {
        int readerIndex = input.readerIndex();
        byte b = input.readByte();
        if (b == 0) {
            return null;
        } else {
            input.readerIndex(readerIndex);
            return (CompoundTag) NBTIO.readTag(new DataInputStream(new ByteBufInputStream(input)));
        }
    }

    public static void writeNBT(ByteBuf output, CompoundTag tag) throws IOException {
        if (tag == null) {
            output.writeByte(0);
        } else {
            NBTIO.writeTag(new DataOutputStream(new ByteBufOutputStream(output)), tag);
        }
    }

    public static List<Object> callDecode(ByteToMessageDecoder decoder, ChannelHandlerContext ctx, Object input) {
        List<Object> output = new ArrayList<Object>();
        try {
            PacketUtil.DECODE_METHOD.invoke(decoder, ctx, input, output);
        } catch (IllegalAccessException e) {
            e.printStackTrace();
        } catch (InvocationTargetException e) {
            e.printStackTrace();
        }
        return output;
    }

    public static void callEncode(MessageToByteEncoder encoder, ChannelHandlerContext ctx, Object msg, ByteBuf output) {
        try {
            PacketUtil.ENCODE_METHOD.invoke(encoder, ctx, msg, output);
        } catch (IllegalAccessException e) {
            e.printStackTrace();
        } catch (InvocationTargetException e) {
            e.printStackTrace();
        }
    }

    public static ByteBuf decompress(ChannelHandlerContext ctx, ByteBuf msg) {
        ByteToMessageDecoder x = (ByteToMessageDecoder) ctx.pipeline().get("decompress");
        List<Object> output = callDecode(x, ctx, msg);
        return output.size() == 0 ? null : (ByteBuf) output.get(0);
    }

    public static ByteBuf compress(ChannelHandlerContext ctx, ByteBuf msg) {
        MessageToByteEncoder x = (MessageToByteEncoder) ctx.pipeline().get("compress");
        ByteBuf output = ctx.alloc().buffer();
        callEncode(x, ctx, msg, output);
        return output;
    }

    /* I take no credit, these are taken from BungeeCord */
    // https://github.com/SpigotMC/BungeeCord/blob/master/protocol/src/main/java/net/md_5/bungee/protocol/DefinedPacket.java
    public static void writeString(String s, ByteBuf buf) {
        Preconditions.checkArgument(s.length() <= Short.MAX_VALUE, "Cannot send string longer than Short.MAX_VALUE (got %s characters)", s.length());

        byte[] b = s.getBytes(Charsets.UTF_8);
        writeVarInt(b.length, buf);
        buf.writeBytes(b);
    }

    public static String readString(ByteBuf buf) {
        int len = readVarInt(buf);
        Preconditions.checkArgument(len <= Short.MAX_VALUE, "Cannot receive string longer than Short.MAX_VALUE (got %s characters)", len);

        byte[] b = new byte[len];
        buf.readBytes(b);

        return new String(b, Charsets.UTF_8);
    }

    public static void writeArrayLegacy(byte[] b, ByteBuf buf, boolean allowExtended) {
        // (Integer.MAX_VALUE & 0x1FFF9A ) = 2097050 - Forge's current upper limit
        if (allowExtended) {
            Preconditions.checkArgument(b.length <= (Integer.MAX_VALUE & 0x1FFF9A), "Cannot send array longer than 2097050 (got %s bytes)", b.length);
        } else {
            Preconditions.checkArgument(b.length <= Short.MAX_VALUE, "Cannot send array longer than Short.MAX_VALUE (got %s bytes)", b.length);
        }
        // Write a 2 or 3 byte number that represents the length of the packet. (3 byte "shorts" for Forge only)
        // No vanilla packet should give a 3 byte packet, this method will still retain vanilla behaviour.
        writeVarShort(buf, b.length);
        buf.writeBytes(b);
    }

    public static byte[] readArrayLegacy(ByteBuf buf) {
        // Read in a 2 or 3 byte number that represents the length of the packet. (3 byte "shorts" for Forge only)
        // No vanilla packet should give a 3 byte packet, this method will still retain vanilla behaviour.
        int len = readVarShort(buf);

        // (Integer.MAX_VALUE & 0x1FFF9A ) = 2097050 - Forge's current upper limit
        Preconditions.checkArgument(len <= (Integer.MAX_VALUE & 0x1FFF9A), "Cannot receive array longer than 2097050 (got %s bytes)", len);

        byte[] ret = new byte[len];
        buf.readBytes(ret);
        return ret;
    }

    public static void writeArray(byte[] b, ByteBuf buf) {
        writeVarInt(b.length, buf);
        buf.writeBytes(b);
    }

    public static byte[] readArray(ByteBuf buf) {
        byte[] ret = new byte[readVarInt(buf)];
        buf.readBytes(ret);
        return ret;
    }

    public static void writeStringArray(List<String> s, ByteBuf buf) {
        writeVarInt(s.size(), buf);
        for (String str : s) {
            writeString(str, buf);
        }
    }

    public static List<String> readStringArray(ByteBuf buf) {
        int len = readVarInt(buf);
        List<String> ret = new ArrayList<String>(len);
        for (int i = 0; i < len; i++) {
            ret.add(readString(buf));
        }
        return ret;
    }

    public static int readVarInt(ByteBuf input) {
        return readVarInt(input, 5);
    }

    public static int readVarInt(ByteBuf input, int maxBytes) {
        int out = 0;
        int bytes = 0;
        byte in;
        while (true) {
            in = input.readByte();

            out |= (in & 0x7F) << (bytes++ * 7);

            if (bytes > maxBytes) {
                throw new RuntimeException("VarInt too big");
            }

            if ((in & 0x80) != 0x80) {
                break;
            }
        }

        return out;
    }

    public static void writeVarInt(int value, ByteBuf output) {
        int part;
        while (true) {
            part = value & 0x7F;

            value >>>= 7;
            if (value != 0) {
                part |= 0x80;
            }

            output.writeByte(part);

            if (value == 0) {
                break;
            }
        }
    }

    public static void writeVarIntArray(List<Integer> integers, ByteBuf output) {
        writeVarInt(integers.size(), output);
        for (Integer i : integers) {
            writeVarInt(i, output);
        }
    }

    public static int readVarShort(ByteBuf buf) {
        int low = buf.readUnsignedShort();
        int high = 0;
        if ((low & 0x8000) != 0) {
            low = low & 0x7FFF;
            high = buf.readUnsignedByte();
        }
        return ((high & 0xFF) << 15) | low;
    }

    public static void writeVarShort(ByteBuf buf, int toWrite) {
        int low = toWrite & 0x7FFF;
        int high = (toWrite & 0x7F8000) >> 15;
        if (high != 0) {
            low = low | 0x8000;
        }
        buf.writeShort(low);
        if (high != 0) {
            buf.writeByte(high);
        }
    }

    public static void writeUUID(UUID value, ByteBuf output) {
        output.writeLong(value.getMostSignificantBits());
        output.writeLong(value.getLeastSignificantBits());
    }

    public static UUID readUUID(ByteBuf input) {
        return new UUID(input.readLong(), input.readLong());
    }

    public static void writeLongs(long[] data, ByteBuf output) {
        for (int index = 0; index < data.length; index++) {
            output.writeLong(data[index]);
        }
    }

    public static long[] readLongs(int amount, ByteBuf output) {
        long data[] = new long[amount];
        for (int index = 0; index < amount; index++) {
            data[index] = output.readLong();
        }

        return data;
    }

    // This method is based on one from here
    // https://github.com/Steveice10/MCProtocolLib/blob/master/src/main/java/org/spacehq/mc/protocol/util/NetUtil.java
    public static PacketChunk readChunkData(boolean isFullChunk, int bitmask, byte[] input) {
        PacketChunkData[] chunks = new PacketChunkData[16];
        boolean sky = false;
        int expected = 0;
        int position = 0;
        ShortBuffer blockData = ByteBuffer.wrap(input).order(ByteOrder.LITTLE_ENDIAN).asShortBuffer();

        for (int i = 0; i < chunks.length; i++) {
            if ((bitmask & 1 << i) != 0) {
                expected += (4096 * 2) + 2048;
            }
        }
        // If there is more data, then there must be skylights :D
        if (input.length > expected) {
            sky = true;
        }

        // Read block data
        for (int i = 0; i < chunks.length; i++) {
            if ((bitmask & 1 << i) != 0) {
                chunks[i] = new PacketChunkData(sky);
                blockData.position(position / 2);
                blockData.get(chunks[i].getBlocks(), 0, 4096);
                position = position + (4096 * 2);
            } else {
                chunks[i] = new PacketChunkData(sky);
            }
        }
        // Read blocklight data
        for (int i = 0; i < chunks.length; i++) {
            if ((bitmask & 1 << i) != 0) {
                System.arraycopy(input, position, chunks[i].getBlockLight(), 0, 2048);
                position = position + 2048;
            }
        }
        // Read skylight data
        if (sky) {
            for (int i = 0; i < chunks.length; i++) {
                if ((bitmask & 1 << i) != 0) {
                    System.arraycopy(input, position, chunks[i].getSkyLight(), 0, 2048);
                    position = position + 2048;
                }
            }
        }

        byte[] biomeData = null;

        if (isFullChunk) {
            // yay im a full chunk meaning i know my biomes, mommy get the camera!
            biomeData = new byte[256];
            System.arraycopy(input, position, biomeData, 0, 256);
        }
        return new PacketChunk(chunks, biomeData);
    }

    public static void writeNewChunk(ByteBuf buffer, PacketChunkData chunk) {
        // Bits Per Block (We use 0, cause we're not gonna write a palette ;) )
        buffer.writeByte(0);
        // No Palette nor length :D

        // Data Array Length
        byte[] blockData = convertBlockArray(chunk.getBlocks());
        writeVarInt(blockData.length / 8, buffer); // Notchian is divide by 8

        buffer.writeBytes(blockData);
        // Block Light
        buffer.writeBytes(chunk.getBlockLight());
        // If has skylight, write it
        if (chunk.getSkyLight() != null) {
            buffer.writeBytes(chunk.getSkyLight());
        }
    }

    private static byte[] convertBlockArray(short[] blocks) {
        //  block ID for the first 9 bits, and the block damage value for the last 4 bits
        byte[] output = new byte[6664]; // (16 * 16 * 16 * 13) / 8 :) (plus some for padding ...)
        ByteArrayOutputStream out = new ByteArrayOutputStream();
        for (short block : blocks) {
            int blockID = block >> 4; // (Needs to be to 9 bits)
            int data = block & 0xF; // 8 bits

        }
        return null; // todo: finish
    }

    private static BitSet append(BitSet base, int index, MagicBitSet toAdd) {
        int length = index;
        for (int i = 0; i < toAdd.getTrueLength(); i++) {
            base.set(length + i, toAdd.get(i));
        }
        return base;
    }

    private static MagicBitSet getPaddedBitSet(int value, int bitSize) {
        MagicBitSet output = new MagicBitSet(bitSize);
        BitSet temp = BitSet.valueOf(new long[]{value});
        for (int i = 0; i < bitSize; i++) {
            output.set(i, false);
        }
        int toShift = bitSize - temp.length();
        for (int i = 0; i < temp.length(); i++) {
            output.set(toShift + i, temp.get(i));
        }
        return output;
    }

<<<<<<< HEAD
    public static void writeItem(Object value, ByteBuf output) {
        try {
            Class<?> serializer = ReflectionUtil.nms("PacketDataSerializer");
            Object init = serializer.getDeclaredConstructor(ByteBuf.class).newInstance(output);
            Method toCall = init.getClass().getDeclaredMethod("a", ReflectionUtil.nms("ItemStack"));
            toCall.invoke(init, value);
        } catch (ClassNotFoundException e) {
            e.printStackTrace();
        } catch (NoSuchMethodException e) {
            e.printStackTrace();
        } catch (InstantiationException e) {
            e.printStackTrace();
        } catch (IllegalAccessException e) {
            e.printStackTrace();
        } catch (InvocationTargetException e) {
            e.printStackTrace();
        }
    }

    public static Object readItem(ByteBuf output) {
        try {
            Class<?> serializer = ReflectionUtil.nms("PacketDataSerializer");
            Object init = serializer.getDeclaredConstructor(ByteBuf.class).newInstance(output);
            Method toCall = init.getClass().getDeclaredMethod("i");
            return toCall.invoke(init);
        } catch (ClassNotFoundException e) {
            e.printStackTrace();
        } catch (NoSuchMethodException e) {
            e.printStackTrace();
        } catch (InstantiationException e) {
            e.printStackTrace();
        } catch (IllegalAccessException e) {
            e.printStackTrace();
        } catch (InvocationTargetException e) {
            e.printStackTrace();
        }
        return null;
    }

=======
>>>>>>> c97b443c
    public static long[] readBlockPosition(ByteBuf buf) {
        long val = buf.readLong();
        long x = (val >> 38); // signed
        long y = (val >> 26) & 0xfff; // unsigned
        // this shifting madness is used to preserve sign
        long z = (val << 38) >> 38; // signed
        return new long[]{x, y, z};
    }

    public static void writeBlockPosition(ByteBuf buf, long x, long y, long z) {
        buf.writeLong(((x & 0x3ffffff) << 38) | ((y & 0xfff) << 26) | (z & 0x3ffffff));
    }

    public static int[] readVarInts(int amount, ByteBuf input) {
        int data[] = new int[amount];
        for (int index = 0; index < amount; index++) {
            data[index] = PacketUtil.readVarInt(input);
        }

        return data;
    }

    public static boolean containsCause(Throwable t, Class<? extends Throwable> c) {
        while (t != null) {
            t = t.getCause();
            if (c.isAssignableFrom(t.getClass())) return true;
        }
        return false;
    }
}<|MERGE_RESOLUTION|>--- conflicted
+++ resolved
@@ -381,48 +381,6 @@
         return output;
     }
 
-<<<<<<< HEAD
-    public static void writeItem(Object value, ByteBuf output) {
-        try {
-            Class<?> serializer = ReflectionUtil.nms("PacketDataSerializer");
-            Object init = serializer.getDeclaredConstructor(ByteBuf.class).newInstance(output);
-            Method toCall = init.getClass().getDeclaredMethod("a", ReflectionUtil.nms("ItemStack"));
-            toCall.invoke(init, value);
-        } catch (ClassNotFoundException e) {
-            e.printStackTrace();
-        } catch (NoSuchMethodException e) {
-            e.printStackTrace();
-        } catch (InstantiationException e) {
-            e.printStackTrace();
-        } catch (IllegalAccessException e) {
-            e.printStackTrace();
-        } catch (InvocationTargetException e) {
-            e.printStackTrace();
-        }
-    }
-
-    public static Object readItem(ByteBuf output) {
-        try {
-            Class<?> serializer = ReflectionUtil.nms("PacketDataSerializer");
-            Object init = serializer.getDeclaredConstructor(ByteBuf.class).newInstance(output);
-            Method toCall = init.getClass().getDeclaredMethod("i");
-            return toCall.invoke(init);
-        } catch (ClassNotFoundException e) {
-            e.printStackTrace();
-        } catch (NoSuchMethodException e) {
-            e.printStackTrace();
-        } catch (InstantiationException e) {
-            e.printStackTrace();
-        } catch (IllegalAccessException e) {
-            e.printStackTrace();
-        } catch (InvocationTargetException e) {
-            e.printStackTrace();
-        }
-        return null;
-    }
-
-=======
->>>>>>> c97b443c
     public static long[] readBlockPosition(ByteBuf buf) {
         long val = buf.readLong();
         long x = (val >> 38); // signed
