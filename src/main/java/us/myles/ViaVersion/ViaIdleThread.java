--- conflicted
+++ resolved
@@ -1,70 +1,38 @@
 package us.myles.ViaVersion;
 
 import org.bukkit.scheduler.BukkitRunnable;
-<<<<<<< HEAD
-import us.myles.ViaVersion.api.ViaVersion;
 import us.myles.ViaVersion.api.data.UserConnection;
 import us.myles.ViaVersion.protocols.base.ProtocolInfo;
 import us.myles.ViaVersion.protocols.protocol1_9to1_8.Protocol1_9TO1_8;
 import us.myles.ViaVersion.protocols.protocol1_9to1_8.storage.MovementTracker;
-=======
->>>>>>> 9adf6040
 import us.myles.ViaVersion.util.ReflectionUtil;
 
 import java.util.Map;
 import java.util.UUID;
 
 public class ViaIdleThread extends BukkitRunnable {
-<<<<<<< HEAD
     private final Map<UUID, UserConnection> portedPlayers;
-    private final Class<?> idlePacketClass;
-=======
-    private final Map<UUID, ConnectionInfo> portedPlayers;
     private final Object idlePacket;
->>>>>>> 9adf6040
 
     public ViaIdleThread(Map<UUID, UserConnection> portedPlayers) {
         this.portedPlayers = portedPlayers;
         try {
-<<<<<<< HEAD
-            this.idlePacketClass = ReflectionUtil.nms("PacketPlayInFlying");
-        } catch (ClassNotFoundException e) {
-            throw new RuntimeException("Couldn't find player idle packet, help!", e);
-=======
             Class<?> idlePacketClass = ReflectionUtil.nms("PacketPlayInFlying");
             idlePacket = idlePacketClass.newInstance();
         } catch (InstantiationException | IllegalArgumentException | IllegalAccessException | ClassNotFoundException e) {
             throw new RuntimeException("Couldn't find/make player idle packet, help!", e);
->>>>>>> 9adf6040
         }
     }
 
     @Override
     public void run() {
-<<<<<<< HEAD
         for (UserConnection info : portedPlayers.values()) {
             if (info.get(ProtocolInfo.class).getPipeline().contains(Protocol1_9TO1_8.class)) {
                 long nextIdleUpdate = info.get(MovementTracker.class).getNextIdlePacket();
                 if (nextIdleUpdate <= System.currentTimeMillis()) {
-                    try {
-                        Object packet = idlePacketClass.newInstance();
-                        info.getChannel().pipeline().fireChannelRead(packet);
-                    } catch (InstantiationException | IllegalAccessException e) {
-                        System.out.println("Failed to create idle packet.");
-                        if (ViaVersion.getInstance().isDebug()) {
-                            e.printStackTrace();
-                        }
-                    } finally {
-                        info.get(MovementTracker.class).incrementIdlePacket();
-                    }
+                    info.getChannel().pipeline().fireChannelRead(idlePacket);
+                    info.get(MovementTracker.class).incrementIdlePacket();
                 }
-=======
-        for (ConnectionInfo info : portedPlayers.values()) {
-            long nextIdleUpdate = info.getNextIdlePacket();
-            if (nextIdleUpdate <= System.currentTimeMillis()) {
-                info.getChannel().pipeline().fireChannelRead(idlePacket);
-                info.incrementIdlePacket();
->>>>>>> 9adf6040
             }
         }
     }
