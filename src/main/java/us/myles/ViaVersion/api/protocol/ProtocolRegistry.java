--- conflicted
+++ resolved
@@ -34,11 +34,8 @@
         // Only supported for 1.9.4 server to 1.9 (nothing else)
         registerProtocol(new Protocol1_9TO1_9_1(), Arrays.asList(ProtocolVersion.v1_9.getId()), ProtocolVersion.v1_9_2.getId());
         registerProtocol(new Protocol1_9_1_2TO1_9_3(), Arrays.asList(ProtocolVersion.v1_9_1.getId(), ProtocolVersion.v1_9_2.getId()), ProtocolVersion.v1_9_3.getId());
-<<<<<<< HEAD
         registerProtocol(new ProtocolSnapshotTo1_9_3(), Collections.singletonList(ProtocolVersion.SNAPSHOT.getId()), ProtocolVersion.v1_9_3.getId());
 
-=======
->>>>>>> bcc994b0
     }
 
     /**
