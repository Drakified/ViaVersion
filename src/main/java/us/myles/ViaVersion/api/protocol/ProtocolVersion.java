package us.myles.ViaVersion.api.protocol;

import lombok.Data;
import lombok.NonNull;

import java.util.*;

@Data
public class ProtocolVersion {
    private static final Map<Integer, ProtocolVersion> versions = new HashMap<>();

    public static final ProtocolVersion v1_7_1;
    public static final ProtocolVersion v1_7_6;
    public static final ProtocolVersion v1_8;
    public static final ProtocolVersion v1_9;
    public static final ProtocolVersion v1_9_1;
    public static final ProtocolVersion v1_9_2;
    public static final ProtocolVersion v1_9_3;
    public static final ProtocolVersion SNAPSHOT;

    private final int id;
    private final String name;

    static {
        register(v1_7_1 = new ProtocolVersion(4, "1.7-1.7.5"));
        register(v1_7_6 = new ProtocolVersion(5, "1.7.6-1.7.10"));
        register(v1_8 = new ProtocolVersion(47, "1.8.x"));
        register(v1_9 = new ProtocolVersion(107, "1.9"));
        register(v1_9_1 = new ProtocolVersion(108, "1.9.1"));
        register(v1_9_2 = new ProtocolVersion(109, "1.9.2"));
<<<<<<< HEAD
        register(v1_9_3 = new ProtocolVersion(110, "1.9.3"));
        register(SNAPSHOT = new ProtocolVersion(201, "16w20a"));
=======
        register(v1_9_3 = new ProtocolVersion(110, "1.9.3/4"));
>>>>>>> 661fdb11
    }

    public static void register(@NonNull ProtocolVersion protocol) {
        versions.put(protocol.getId(), protocol);
    }

    public static boolean isRegistered(int id) {
        return versions.containsKey(id);
    }

    public static ProtocolVersion getProtocol(int id) {
        if (versions.containsKey(id)) {
            return versions.get(id);
        } else {
            return new ProtocolVersion(id, "Unknown (" + id + ")");
        }
    }

    public static List<ProtocolVersion> getProtocols() {
        return Collections.unmodifiableList(new ArrayList<ProtocolVersion>(versions.values()));
    }
}<|MERGE_RESOLUTION|>--- conflicted
+++ resolved
@@ -28,12 +28,9 @@
         register(v1_9 = new ProtocolVersion(107, "1.9"));
         register(v1_9_1 = new ProtocolVersion(108, "1.9.1"));
         register(v1_9_2 = new ProtocolVersion(109, "1.9.2"));
-<<<<<<< HEAD
+        register(v1_9_3 = new ProtocolVersion(110, "1.9.3/4"));
         register(v1_9_3 = new ProtocolVersion(110, "1.9.3"));
         register(SNAPSHOT = new ProtocolVersion(201, "16w20a"));
-=======
-        register(v1_9_3 = new ProtocolVersion(110, "1.9.3/4"));
->>>>>>> 661fdb11
     }
 
     public static void register(@NonNull ProtocolVersion protocol) {
