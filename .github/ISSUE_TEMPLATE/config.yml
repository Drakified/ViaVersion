--- conflicted
+++ resolved
@@ -1,14 +1,8 @@
 blank_issues_enabled: false
 contact_links:
-<<<<<<< HEAD
-  - name: ViaVersion Discord Server
-    url: https://discord.gg/casfFyh
-    about: You can also join the Via Discord server for help with smaller issues during setup.
-=======
   - name: Dev builds
     url: https://ci.viaversion.com/
     about: Before reporting a bug, please check if using master/dev builds from our ci fixes your issue.
   - name: ViaVersion Discord
     url: https://discord.gg/viaversion
-    about: For smaller issues or questions, you can also join our Discord server.
->>>>>>> 00b4c9b1
+    about: For smaller issues or questions, you can also join our Discord server.