--- conflicted
+++ resolved
@@ -309,12 +309,11 @@
     }
 
     @Override
-<<<<<<< HEAD
     public boolean truncate1_14Books() {
         return getBoolean("truncate-1_14-books", false);
-=======
+    }
+    
     public boolean isLeftHandedHandling() {
         return getBoolean("left-handed-handling", true);
->>>>>>> b28b0c30
     }
 }